--- conflicted
+++ resolved
@@ -16,19 +16,12 @@
   argv: true,
   env: true,
   logFile: true,
-<<<<<<< HEAD
-  db: 'leveldb',
-  network: "vidatestnet",
-  port: 18334,
-  httpPort: 18335
-=======
   logConsole: true,
   logLevel: 'debug',
   db: 'leveldb',
   persistent: true,
   listen: true,
   loader: require
->>>>>>> 2e4a7594
 });
 
 // Temporary hack
