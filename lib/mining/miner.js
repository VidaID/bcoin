--- conflicted
+++ resolved
@@ -10,13 +10,9 @@
 var assert = require('assert');
 var util = require('../utils/util');
 var co = require('../utils/co');
-<<<<<<< HEAD
-var AsyncObject = require('../utils/asyncobject');
-=======
 var Heap = require('../utils/heap');
 var AsyncObject = require('../utils/asyncobject');
 var Amount = require('../btc/amount');
->>>>>>> 4d6b1e65
 var Address = require('../primitives/address');
 var MinerBlock = require('./minerblock');
 var Network = require('../protocol/network');
@@ -628,32 +624,6 @@
   return new MinerOptions().fromOptions(options);
 };
 
-<<<<<<< HEAD
-/**
- * Queue
- * @constructor
- * @ignore
- */
-
-function Queue(cmp) {
-  this.cmp = cmp;
-  this.items = [];
-}
-
-Queue.prototype.size = function size() {
-  return this.items.length;
-};
-
-Queue.prototype.push = function push(item) {
-  util.binaryInsert(this.items, item, this.cmp);
-};
-
-Queue.prototype.pop = function pop() {
-  return this.items.pop();
-};
-
-=======
->>>>>>> 4d6b1e65
 /*
  * Helpers
  */
