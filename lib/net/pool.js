/*!
 * pool.js - peer management for bcoin
 * Copyright (c) 2014-2015, Fedor Indutny (MIT License)
 * Copyright (c) 2014-2017, Christopher Jeffrey (MIT License).
 * https://github.com/bcoin-org/bcoin
 */

'use strict';

var assert = require('assert');
var EventEmitter = require('events').EventEmitter;
var AsyncObject = require('../utils/asyncobject');
var util = require('../utils/util');
var IP = require('../utils/ip');
var co = require('../utils/co');
var common = require('./common');
var chainCommon = require('../blockchain/common');
var Address = require('../primitives/address');
var BIP150 = require('./bip150');
var BIP151 = require('./bip151');
var BIP152 = require('./bip152');
var Bloom = require('../utils/bloom');
var ec = require('../crypto/ec');
var Lock = require('../utils/lock');
var Network = require('../protocol/network');
var Peer = require('./peer');
var request = require('../http/request');
var List = require('../utils/list');
var tcp = require('./tcp');
var dns = require('./dns');
var HostList = require('./hostlist');
var UPNP = require('./upnp');
var InvItem = require('../primitives/invitem');
var Map = require('../utils/map');
var packets = require('./packets');
var services = common.services;
var invTypes = InvItem.types;
var packetTypes = packets.types;
var scores = HostList.scores;

/**
 * A pool of peers for handling all network activity.
 * @alias module:net.Pool
 * @constructor
 * @param {Object} options
 * @param {Chain} options.chain
 * @param {Mempool?} options.mempool
 * @param {Number?} [options.maxOutbound=8] - Maximum number of peers.
 * @param {Boolean?} options.spv - Do an SPV sync.
 * @param {Boolean?} options.noRelay - Whether to ask
 * for relayed transactions.
 * @param {Number?} [options.feeRate] - Fee filter rate.
 * @param {Number?} [options.invTimeout=60000] - Timeout for broadcasted
 * objects.
 * @param {Boolean?} options.listen - Whether to spin up a server socket
 * and listen for peers.
 * @param {Boolean?} options.selfish - A selfish pool. Will not serve blocks,
 * headers, hashes, utxos, or transactions to peers.
 * @param {Boolean?} options.broadcast - Whether to automatically broadcast
 * transactions accepted to our mempool.
 * @param {String[]} options.seeds
 * @param {Function?} options.createSocket - Custom function to create a socket.
 * Must accept (port, host) and return a node-like socket.
 * @param {Function?} options.createServer - Custom function to create a server.
 * Must return a node-like server.
 * @emits Pool#block
 * @emits Pool#tx
 * @emits Pool#peer
 * @emits Pool#open
 * @emits Pool#close
 * @emits Pool#error
 * @emits Pool#reject
 */

function Pool(options) {
  if (!(this instanceof Pool))
    return new Pool(options);

  AsyncObject.call(this);

  this.options = new PoolOptions(options);

  this.network = this.options.network;
  this.logger = this.options.logger.context('net');
  this.chain = this.options.chain;
  this.mempool = this.options.mempool;
  this.server = this.options.createServer();
  this.nonces = this.options.nonces;

  this.locker = new Lock(true);
  this.connected = false;
  this.disconnecting = false;
  this.syncing = false;
  this.spvFilter = null;
  this.txFilter = null;
  this.blockMap = new Map();
  this.txMap = new Map();
  this.compactBlocks = new Map();
  this.invMap = new Map();
  this.pendingFilter = null;
  this.pendingRefill = null;

  this.checkpoints = false;
  this.headerChain = new List();
  this.headerNext = null;
  this.headerTip = null;
  this.headerFails = 0;

  this.peers = new PeerList();
  this.authdb = new BIP150.AuthDB(this.options);
  this.hosts = new HostList(this.options);
  this.hosts.address = this.address;
  //this._onTimeout = this.onTimeout.bind(this);
  //this._onInterval = this.onInterval.bind(this);

  this._initOptions();
  this._init();
};

util.inherits(Pool, AsyncObject);

/**
 * Initialize options.
 * @private
 */

Pool.prototype._initOptions = function _initOptions() {
  if (this.options.relay == null)
    this.options.relay = !this.options.spv;

  if (this.options.headers == null)
    this.options.headers = this.options.spv;

  if (!this.options.witness) {
    this.address.services &= ~common.services.WITNESS;
    this.needed &= ~common.services.WITNESS;
  }

  if (this.options.host != null) {
    assert(typeof this.options.host === 'string');
    this.address.setHost(this.options.host);
  }

  if (this.options.port != null) {
    assert(typeof this.options.port === 'number');
    this.address.setPort(this.options.port);
  }

  if (this.options.maxOutbound != null) {
    assert(typeof this.options.maxOutbound === 'number');
    this.maxOutbound = this.options.maxOutbound;
  }

  if (this.options.maxInbound != null) {
    assert(typeof this.options.maxInbound === 'number');
    this.maxInbound = this.options.maxInbound;
  }

  if (this.options.createSocket) {
    assert(typeof this.options.createSocket === 'function');
    this.createSocket = this.options.createSocket;
  }

  if (this.options.createServer) {
    assert(typeof this.options.createServer === 'function');
    this.createServer = this.options.createServer;
  }

  if (this.options.resolve) {
    assert(typeof this.options.resolve === 'function');
    this.resolve = this.options.resolve;
  }

  if (this.options.proxyServer) {
    assert(typeof this.options.proxyServer === 'string');
    this.proxyServer = this.options.proxyServer;
  }

  if (this.options.bip150) {
    assert(typeof this.options.bip151 === 'boolean');

    this.auth = new BIP150.AuthDB();

    if (this.options.authPeers)
      this.auth.setAuthorized(this.options.authPeers);

    if (this.options.knownPeers)
      this.auth.setKnown(this.options.knownPeers);

    this.identityKey = this.options.identityKey || ec.generatePrivateKey();

    assert(Buffer.isBuffer(this.identityKey), 'Identity key must be a buffer.');
    assert(ec.privateKeyVerify(this.identityKey),
      'Invalid identity key.');
  }

  if (this.options.banScore != null) {
    assert(typeof this.options.banScore === 'number');
    this.banScore = this.options.banScore;
  }

  if (this.options.banTime != null) {
    assert(typeof this.options.banTime === 'number');
    this.banTime = this.options.banTime;
  }

  if (this.options.loadTimeout != null) {
    assert(typeof this.options.loadTimeout === 'number');
    this.loadTimeout = this.options.loadTimeout;
  }

  if (this.options.feeRate != null) {
    assert(typeof this.options.feeRate === 'number');
    this.feeRate = this.options.feeRate;
  }

  if (this.options.seeds)
    this.hosts.setSeeds(this.options.seeds);

  if (this.options.preferredSeed)
    this.hosts.setSeeds([this.options.preferredSeed].concat(this.network.seeds));

  if (this.options.spv)
    this.spvFilter = Bloom.fromRate(20000, 0.001, Bloom.flags.ALL);

  if (!this.options.mempool)
    this.txFilter = new Bloom.Rolling(50000, 0.000001);

  this._init();
};

util.inherits(Pool, AsyncObject);

/**
 * Max number of header chain failures
 * before disabling checkpoints.
 * @const {Number}
 * @default
 */

Pool.MAX_HEADER_FAILS = 1000;

/**
 * Discovery interval for UPNP and DNS seeds.
 * @const {Number}
 * @default
 */

Pool.DISCOVERY_INTERVAL = 120000;

/**
 * Initialize the pool.
 * @private
 */

Pool.prototype._init = function _init() {
  var self = this;

  this.server.on('error', function(err) {
    self.emit('error', err);
  });

  this.server.on('connection', function(socket) {
    self.handleSocket(socket);
    self.emit('connection', socket);
  });

  this.server.on('listening', function() {
    var data = self.server.address();
    self.logger.info(
      'Pool server listening on %s (port=%d).',
      data.address, data.port);
    self.emit('listening', data);
  });

  this.chain.on('block', function(block, entry) {
    self.emit('block', block, entry);
  });

  this.chain.on('reset', function() {
    if (self.checkpoints)
      self.resetChain();
    self.forceSync();
  });

  this.chain.on('full', function() {
    self.sync();
    self.emit('full');
    self.logger.info('Chain is fully synced (height=%d).', self.chain.height);
  });

  if (this.mempool) {
    this.mempool.on('tx', function(tx) {
      self.emit('tx', tx);
    });
  }

  if (!this.options.selfish && !this.options.spv) {
    if (this.mempool) {
      this.mempool.on('tx', function(tx) {
        self.announceTX(tx);
      });
    }

    // Normally we would also broadcast
    // competing chains, but we want to
    // avoid getting banned if an evil
    // miner sends us an invalid competing
    // chain that we can't connect and
    // verify yet.
    this.chain.on('block', function(block) {
      if (!self.chain.synced)
        return;
      self.announceBlock(block);
    });
  }
};

/**
 * Open the pool, wait for the chain to load.
 * @method
 * @alias Pool#open
 * @returns {Promise}
 */

Pool.prototype._open = co(function* _open() {
  var key;

  if (this.mempool)
    yield this.mempool.open();
  else
    yield this.chain.open();

  this.logger.info('Pool loaded (maxpeers=%d).', this.options.maxOutbound);

  if (this.options.bip150) {
    key = ec.publicKeyCreate(this.options.identityKey, true);
    this.logger.info('Identity public key: %s.', key.toString('hex'));
    this.logger.info('Identity address: %s.', BIP150.address(key));
  }

  this.resetChain();
});

/**
 * Reset header chain.
 */

Pool.prototype.resetChain = function resetChain() {
  var tip = this.chain.tip;

  if (!this.options.checkpoints)
    return;

  this.checkpoints = false;
  this.chain.checkpoints = false;
  this.headerTip = null;
  this.headerChain.reset();
  this.headerNext = null;

  if (tip.height < this.network.lastCheckpoint) {
    this.checkpoints = true;
    this.chain.checkpoints = true;
    this.headerTip = this.getNextTip(tip.height);
    this.headerChain.push(new HeaderEntry(tip.hash, tip.height));
    this.logger.info(
      'Initialized header chain to height %d (checkpoint=%s).',
      tip.height, util.revHex(this.headerTip.hash));
  }
};

/**
 * Close and destroy the pool.
 * @method
 * @alias Pool#close
 * @returns {Promise}
 */

Pool.prototype._close = co(function* close() {
  yield this.disconnect();
});

/**
 * Connect to the network.
 * @method
 * @returns {Promise}
 */

Pool.prototype.connect = co(function* connect() {
  var unlock = yield this.locker.lock();
  try {
    return yield this._connect();
  } finally {
    unlock();
  }
});

/**
 * Connect to the network (no lock).
 * @method
 * @returns {Promise}
 */

Pool.prototype._connect = co(function* connect() {
  assert(this.loaded, 'Pool is not loaded.');

  if (this.connected)
    return;

  yield this.hosts.open();
  yield this.authdb.open();

  yield this.discoverGateway();
  yield this.discoverExternal();
  yield this.discoverSeeds();

  this.fillOutbound();

  yield this.listen();

  this.startTimer();

  this.connected = true;
});

/**
 * Disconnect from the network.
 * @method
 * @returns {Promise}
 */

Pool.prototype.disconnect = co(function* disconnect() {
  var unlock = yield this.locker.lock();
  try {
    return yield this._disconnect();
  } finally {
    unlock();
  }
});

/**
 * Disconnect from the network.
 * @method
 * @returns {Promise}
 */

Pool.prototype._disconnect = co(function* disconnect() {
  var i, item, hashes, hash;

  assert(this.loaded, 'Pool is not loaded.');

  if (!this.connected)
    return;

  this.disconnecting = true;

  hashes = this.invMap.keys();

  for (i = 0; i < hashes.length; i++) {
    hash = hashes[i];
    item = this.invMap.get(hash);
    item.resolve();
  }

  this.peers.destroy();

  this.blockMap.reset();
  this.txMap.reset();

  if (this.pendingFilter != null) {
    clearTimeout(this.pendingFilter);
    this.pendingFilter = null;
  }

  if (this.pendingRefill != null) {
    clearTimeout(this.pendingRefill);
    this.pendingRefill = null;
  }

  this.checkpoints = false;
  this.chain.checkpoints = false;
  this.headerTip = null;
  this.headerChain.reset();
  this.headerNext = null;

  this.stopTimer();

  yield this.authdb.close();
  yield this.hosts.close();

  yield this.unlisten();

  this.disconnecting = false;
  this.syncing = false;
  this.connected = false;
});

/**
 * Start listening on a server socket.
 * @method
 * @private
 * @returns {Promise}
 */

Pool.prototype.listen = co(function* listen() {
  assert(this.server);
  assert(!this.connected, 'Already listening.');

  if (!this.options.listen)
    return;

  this.server.maxConnections = this.options.maxInbound;

  yield this.server.listen(this.options.port, this.options.host);
});

/**
 * Stop listening on server socket.
 * @method
 * @private
 * @returns {Promise}
 */

Pool.prototype.unlisten = co(function* unlisten() {
  assert(this.server);
  assert(this.connected, 'Not listening.');

  if (!this.options.listen)
    return;

  yield this.server.close();
});

/**
 * Start discovery timer.
 * @private
 */

Pool.prototype.startTimer = function startTimer() {
  assert(this.timer == null, 'Timer already started.');
  this.timer = co.setInterval(this.discover, Pool.DISCOVERY_INTERVAL, this);
};

/**
 * Stop discovery timer.
 * @private
 */

Pool.prototype.stopTimer = function stopTimer() {
  assert(this.timer != null, 'Timer already stopped.');
  co.clearInterval(this.timer);
  this.timer = null;
};

/**
 * Rediscover seeds and internet gateway.
 * Attempt to add port mapping once again.
 * @returns {Promise}
 */

Pool.prototype.discover = co(function* discover() {
  yield this.discoverGateway();
  yield this.discoverSeeds(true);
});

/**
 * Attempt to add port mapping (i.e.
 * remote:8333->local:8333) via UPNP.
 * @returns {Promise}
 */

Pool.prototype.discoverGateway = co(function* discoverGateway() {
  var src = this.options.publicPort;
  var dest = this.options.port;
  var wan, host;

  // Pointless if we're not listening.
  if (!this.options.listen)
    return;

  // UPNP is always optional, since
  // it's likely to not work anyway.
  if (!this.options.upnp)
    return;

  try {
    this.logger.debug('Discovering internet gateway (upnp).');
    wan = yield UPNP.discover();
  } catch (e) {
    this.logger.debug('Could not discover internet gateway (upnp).');
    this.logger.debug(e);
    return false;
  }

  try {
    host = yield wan.getExternalIP();
  } catch (e) {
    this.logger.debug('Could not find external IP (upnp).');
    this.logger.debug(e);
    return false;
  }

  if (this.hosts.addLocal(host, src, scores.UPNP))
    this.logger.info('External IP found (upnp): %s.', host);

  this.logger.debug(
    'Adding port mapping %d->%d.',
    src, dest);

  try {
    yield wan.addPortMapping(host, src, dest);
  } catch (e) {
    this.logger.debug('Could not add port mapping (upnp).');
    this.logger.debug(e);
    return false;
  }

  return true;
});

/**
 * Attempt to resolve DNS seeds if necessary.
 * @param {Boolean} checkPeers
 * @returns {Promise}
 */

Pool.prototype.discoverSeeds = co(function* discoverSeeds(checkPeers) {
  var max = Math.min(2, this.options.maxOutbound);
  var size = this.hosts.size();
  var total = 0;
  var peer;

  if (this.hosts.dnsSeeds.length === 0)
    return;

  for (peer = this.peers.head(); peer; peer = peer.next) {
    if (!peer.outbound)
      continue;

    if (peer.connected) {
      if (++total > max)
        break;
    }
  }

  if (size === 0 || (checkPeers && total < max)) {
    this.logger.warning('Could not find enough peers.');
    this.logger.warning('Hitting DNS seeds...');

    yield this.hosts.discoverSeeds();

    this.logger.info(
      'Resolved %d hosts from DNS seeds.',
      this.hosts.size() - size);

    this.refill();
  }
});

/**
 * Attempt to discover external IP via HTTP.
 * @returns {Promise}
 */

Pool.prototype.discoverExternal = co(function* discoverExternal() {
  var port = this.options.publicPort;
  var host;

  // Pointless if we're not listening.
  if (!this.options.listen)
    return;

  // Never hit an HTTP server if
  // we're using an outbound proxy.
  if (this.options.proxy)
    return;

  // Try not to hit this if we can avoid it.
  if (this.hosts.local.size > 0)
    return;

  try {
    host = yield this.getIP();
  } catch (e) {
    this.logger.debug('Could not find external IP (http).');
    this.logger.debug(e);
    return;
  }

  if (this.hosts.addLocal(host, port, scores.HTTP))
    this.logger.info('External IP found (http): %s.', host);
});

/**
 * Handle incoming connection.
 * @private
 * @param {net.Socket} socket
 */

Pool.prototype.handleSocket = function handleSocket(socket) {
  var host;

  if (!socket.remoteAddress) {
    this.logger.debug('Ignoring disconnected peer.');
    socket.destroy();
    return;
  }

  host = IP.normalize(socket.remoteAddress);

  if (this.peers.inbound >= this.options.maxInbound) {
    this.logger.debug('Ignoring peer: too many inbound (%s).', host);
    socket.destroy();
    return;
  }

  if (this.hosts.isBanned(host)) {
    this.logger.debug('Ignoring banned peer (%s).', host);
    socket.destroy();
    return;
  }

  host = IP.toHostname(host, socket.remotePort);

  assert(!this.peers.map[host], 'Port collision.');

  this.addInbound(socket);
};

/**
 * Add a loader peer. Necessary for
 * a sync to even begin.
 * @private
 */

Pool.prototype.addLoader = function addLoader() {
  var peer, addr;

  if (!this.loaded)
    return;

  assert(!this.peers.load);

  for (peer = this.peers.head(); peer; peer = peer.next) {
    if (!peer.outbound)
      continue;

    this.logger.info(
      'Repurposing peer for loader (%s).',
      peer.hostname());

    this.setLoader(peer);

    return;
  }

  addr = this.getHost();

  if (!addr)
    return;

  peer = this.createOutbound(addr);

  this.logger.info('Adding loader peer (%s).', peer.hostname());

  this.peers.add(peer);

  this.setLoader(peer);
};

/**
 * Add a loader peer. Necessary for
 * a sync to even begin.
 * @private
 */

Pool.prototype.setLoader = function setLoader(peer) {
  if (!this.loaded)
    return;

  assert(peer.outbound);
  assert(!this.peers.load);
  assert(!peer.loader);

  peer.loader = true;
  this.peers.load = peer;

  this.sendSync(peer);

  this.emit('loader', peer);
};

/**
 * Start the blockchain sync.
 */

Pool.prototype.startSync = function startSync() {
  if (!this.loaded)
    return;

  assert(this.connected, 'Pool is not connected!');

  this.syncing = true;
  this.resync(false);
};

/**
 * Force sending of a sync to each peer.
 */

Pool.prototype.forceSync = function forceSync() {
  if (!this.loaded)
    return;

  assert(this.connected, 'Pool is not connected!');

  this.resync(true);
};

/**
 * Send a sync to each peer.
 */

Pool.prototype.sync = function* sync(force) {
  this.resync(false);
};

/**
 * Stop the sync.
 * @private
 */

Pool.prototype.stopSync = function stopSync() {
  var peer;

  if (!this.syncing)
    return;

  this.syncing = false;

  for (peer = this.peers.head(); peer; peer = peer.next) {
    if (!peer.outbound)
      continue;

    if (!peer.syncing)
      continue;

    peer.syncing = false;
    peer.merkleBlock = null;
    peer.merkleTime = -1;
    peer.merkleMatches = 0;
    peer.merkleMap = null;
    peer.blockTime = -1;
    peer.blockMap.reset();
    peer.compactBlocks.reset();
  }

  this.blockMap.reset();
  this.compactBlocks.reset();
};

/**
 * Send a sync to each peer.
 * @private
 * @param {Boolean?} force
 * @returns {Promise}
 */

Pool.prototype.resync = co(function* resync(force) {
  var peer, locator;

  if (!this.syncing)
    return;

  try {
    locator = yield this.chain.getLocator();
  } catch (e) {
    this.emit('error', e);
    return;
  }

  for (peer = this.peers.head(); peer; peer = peer.next) {
    if (!peer.outbound)
      continue;

    if (!force && peer.syncing)
      continue;

    this.sendLocator(locator, peer);
  }
});

/**
 * Test whether a peer is sync-worthy.
 * @param {Peer} peer
 * @returns {Boolean}
 */

Pool.prototype.isSyncable = function isSyncable(peer) {
  if (!this.syncing)
    return false;

  if (peer.destroyed)
    return false;

  if (!peer.handshake)
    return false;

  if (!(peer.services & services.NETWORK))
    return false;

  if (this.options.hasWitness() && !peer.hasWitness())
    return false;

  if (!peer.loader) {
    if (!this.chain.synced)
      return false;
  }

  return true;
};

/**
 * Start syncing from peer.
 * @method
 * @param {Peer} peer
 * @returns {Promise}
 */

Pool.prototype.sendSync = co(function* sendSync(peer) {
  var locator;

  if (peer.syncing)
    return false;

  if (!this.isSyncable(peer))
    return false;

  peer.syncing = true;
  peer.blockTime = util.ms();

  try {
    locator = yield this.chain.getLocator();
  } catch (e) {
    peer.syncing = false;
    peer.blockTime = -1;
    this.emit('error', e);
    return false;
  }

  return this.sendLocator(locator, peer);
});

/**
 * Send a chain locator and start syncing from peer.
 * @method
 * @param {Hash[]} locator
 * @param {Peer} peer
 * @returns {Boolean}
 */

Pool.prototype.sendLocator = function sendLocator(locator, peer) {
  if (!this.isSyncable(peer))
    return false;

  // Ask for the mempool if we're synced.
  if (this.network.requestMempool) {
    if (peer.loader && this.chain.synced)
      peer.sendMempool();
  }

  peer.syncing = true;
  peer.blockTime = util.ms();

  if (this.checkpoints) {
    peer.sendGetHeaders(locator, this.headerTip.hash);
    return true;
  }

  peer.sendGetBlocks(locator);

  return true;
};

/**
 * Send `mempool` to all peers.
 */

Pool.prototype.sendMempool = function sendMempool() {
  var peer;

  for (peer = this.peers.head(); peer; peer = peer.next)
    peer.sendMempool();
};

/**
 * Send `getaddr` to all peers.
 */

Pool.prototype.sendGetAddr = function sendGetAddr() {
  var peer;

  for (peer = this.peers.head(); peer; peer = peer.next)
    peer.sendGetAddr();
};

/**
 * Request current header chain blocks.
 * @private
 * @param {Peer} peer
 */

Pool.prototype.resolveHeaders = function resolveHeaders(peer) {
  var items = [];
  var node;

  for (node = this.headerNext; node; node = node.next) {
    this.headerNext = node.next;

    items.push(node.hash);

    if (items.length === 50000)
      break;
  }

  this.getBlock(peer, items);
};

/**
 * Update all peer heights by their best hash.
 * @param {Hash} hash
 * @param {Number} height
 */

Pool.prototype.resolveHeight = function resolveHeight(hash, height) {
  var total = 0;
  var peer;

  for (peer = this.peers.head(); peer; peer = peer.next) {
    if (peer.bestHash !== hash)
      continue;

    if (peer.bestHeight !== height) {
      peer.bestHeight = height;
      total++;
    }
  }

  if (total > 0)
    this.logger.debug('Resolved height for %d peers.', total);
};

/**
 * Find the next checkpoint.
 * @private
 * @param {Number} height
 * @returns {Object}
 */

Pool.prototype.getNextTip = function getNextTip(height) {
  var i, next;

  for (i = 0; i < this.network.checkpoints.length; i++) {
    next = this.network.checkpoints[i];
    if (next.height > height)
      return new HeaderEntry(next.hash, next.height);
  }

  throw new Error('Next checkpoint not found.');
};

/**
 * Announce broadcast list to peer.
 * @param {Peer} peer
 */

Pool.prototype.announceList = function announceList(peer) {
  var blocks = [];
  var txs = [];
  var hashes = this.invMap.keys();
  var i, hash, item;

  for (i = 0; i < hashes.length; i++) {
    hash = hashes[i];
    item = this.invMap.get(hash);

    switch (item.type) {
      case invTypes.BLOCK:
        blocks.push(item.msg);
        break;
      case invTypes.TX:
        txs.push(item.msg);
        break;
      default:
        assert(false, 'Bad item type.');
        break;
    }
  }

  if (blocks.length > 0)
    peer.announceBlock(blocks);

  if (txs.length > 0)
    peer.announceTX(txs);
};

/**
 * Get a block/tx from the broadcast map.
 * @private
 * @param {Peer} peer
 * @param {InvItem} item
 * @returns {Promise}
 */

Pool.prototype.getBroadcasted = function getBroadcasted(peer, item) {
  var type = item.isTX() ? invTypes.TX : invTypes.BLOCK;
  var entry = this.invMap.get(item.hash);

  if (!entry)
    return;

  if (type !== entry.type) {
    this.logger.debug(
      'Peer requested item with the wrong type (%s).',
      peer.hostname());
    return;
  }

  this.logger.debug(
    'Peer requested %s %s as a %s packet (%s).',
    item.isTX() ? 'tx' : 'block',
    item.rhash(),
    item.hasWitness() ? 'witness' : 'normal',
    peer.hostname());

  entry.handleAck(peer);

  return entry.msg;
};

/**
 * Get a block/tx either from the broadcast map, mempool, or blockchain.
 * @method
 * @private
 * @param {Peer} peer
 * @param {InvItem} item
 * @returns {Promise}
 */

Pool.prototype.getItem = co(function* getItem(peer, item) {
  var entry = this.getBroadcasted(peer, item);

  if (entry)
    return entry;

  if (this.options.selfish)
    return;

  if (item.isTX()) {
    if (!this.mempool)
      return;
    return this.mempool.getTX(item.hash);
  }

  if (this.chain.options.spv)
    return;

  if (this.chain.options.prune)
    return;

  return yield this.chain.db.getBlock(item.hash);
});

/**
 * Send a block from the broadcast list or chain.
 * @method
 * @private
 * @param {Peer} peer
 * @param {InvItem} item
 * @returns {Boolean}
 */

Pool.prototype.sendBlock = co(function* sendBlock(peer, item, witness) {
  var block = this.getBroadcasted(peer, item);

  // Check for a broadcasted item first.
  if (block) {
    peer.send(new packets.BlockPacket(block, witness));
    return true;
  }

  if (this.options.selfish
      || this.chain.options.spv
      || this.chain.options.prune) {
    return false;
  }

  // If we have the same serialization, we
  // can write the raw binary to the socket.
  if (witness || !this.options.hasWitness()) {
    block = yield this.chain.db.getRawBlock(item.hash);

    if (block) {
      peer.sendRaw('block', block);
      return true;
    }

    return false;
  }

  block = yield this.chain.db.getBlock(item.hash);

  if (block) {
    peer.send(new packets.BlockPacket(block, witness));
    return true;
  }

  return false;
});

/**
 * Create an outbound peer with no special purpose.
 * @private
 * @param {NetAddress} addr
 * @returns {Peer}
 */

Pool.prototype.createOutbound = function createOutbound(addr) {
  var cipher = BIP151.ciphers.CHACHAPOLY;
  var identity = this.options.identityKey;
  var peer = Peer.fromOutbound(this.options, addr);

  this.hosts.markAttempt(addr.hostname);

  if (this.options.bip151)
    peer.setCipher(cipher);

  if (this.options.bip150)
    peer.setAuth(this.authdb, identity);

  this.bindPeer(peer);

  this.logger.debug('Connecting to %s.', peer.hostname());

  peer.tryOpen();

  return peer;
};

/**
 * Accept an inbound socket.
 * @private
 * @param {net.Socket} socket
 * @returns {Peer}
 */

Pool.prototype.createInbound = function createInbound(socket) {
  var cipher = BIP151.ciphers.CHACHAPOLY;
  var identity = this.options.identityKey;
  var peer = Peer.fromInbound(this.options, socket);

  if (this.options.bip151)
    peer.setCipher(cipher);

  if (this.options.bip150)
    peer.setAuth(this.authdb, identity);

  this.bindPeer(peer);

  peer.tryOpen();

  return peer;
};

/**
 * Bind to peer events.
 * @private
 * @param {Peer} peer
 */

Pool.prototype.bindPeer = function bindPeer(peer) {
  var self = this;

  peer.onPacket = function onPacket(packet) {
    return self.handlePacket(peer, packet);
  };

  peer.on('error', function(err) {
    self.logger.debug(err);
  });

  peer.once('connect', function() {
    self.handleConnect(peer);
  });

  peer.once('open', function() {
    self.handleOpen(peer);
  });

  peer.once('close', function(connected) {
    self.handleClose(peer, connected);
  });

  peer.once('ban', function() {
    self.handleBan(peer);
  });
};

/**
 * Handle peer packet event.
 * @method
 * @private
 * @param {Peer} peer
 * @param {Packet} packet
 * @returns {Promise}
 */

Pool.prototype.handlePacket = co(function* handlePacket(peer, packet) {
  switch (packet.type) {
    case packetTypes.VERSION:
      yield this.handleVersion(peer, packet);
      break;
    case packetTypes.VERACK:
      yield this.handleVerack(peer, packet);
      break;
    case packetTypes.PING:
      yield this.handlePing(peer, packet);
      break;
    case packetTypes.PONG:
      yield this.handlePong(peer, packet);
      break;
    case packetTypes.GETADDR:
      yield this.handleGetAddr(peer, packet);
      break;
    case packetTypes.ADDR:
      yield this.handleAddr(peer, packet);
      break;
    case packetTypes.INV:
      yield this.handleInv(peer, packet);
      break;
    case packetTypes.GETDATA:
      yield this.handleGetData(peer, packet);
      break;
    case packetTypes.NOTFOUND:
      yield this.handleNotFound(peer, packet);
      break;
    case packetTypes.GETBLOCKS:
      yield this.handleGetBlocks(peer, packet);
      break;
    case packetTypes.GETHEADERS:
      yield this.handleGetHeaders(peer, packet);
      break;
    case packetTypes.HEADERS:
      yield this.handleHeaders(peer, packet);
      break;
    case packetTypes.SENDHEADERS:
      yield this.handleSendHeaders(peer, packet);
      break;
    case packetTypes.BLOCK:
      yield this.handleBlock(peer, packet);
      break;
    case packetTypes.TX:
      yield this.handleTX(peer, packet);
      break;
    case packetTypes.REJECT:
      yield this.handleReject(peer, packet);
      break;
    case packetTypes.MEMPOOL:
      yield this.handleMempool(peer, packet);
      break;
    case packetTypes.FILTERLOAD:
      yield this.handleFilterLoad(peer, packet);
      break;
    case packetTypes.FILTERADD:
      yield this.handleFilterAdd(peer, packet);
      break;
    case packetTypes.FILTERCLEAR:
      yield this.handleFilterClear(peer, packet);
      break;
    case packetTypes.MERKLEBLOCK:
      yield this.handleMerkleBlock(peer, packet);
      break;
    case packetTypes.FEEFILTER:
      yield this.handleFeeFilter(peer, packet);
      break;
    case packetTypes.SENDCMPCT:
      yield this.handleSendCmpct(peer, packet);
      break;
    case packetTypes.CMPCTBLOCK:
      yield this.handleCmpctBlock(peer, packet);
      break;
    case packetTypes.GETBLOCKTXN:
      yield this.handleGetBlockTxn(peer, packet);
      break;
    case packetTypes.BLOCKTXN:
      yield this.handleBlockTxn(peer, packet);
      break;
    case packetTypes.ENCINIT:
      yield this.handleEncinit(peer, packet);
      break;
    case packetTypes.ENCACK:
      yield this.handleEncack(peer, packet);
      break;
    case packetTypes.AUTHCHALLENGE:
      yield this.handleAuthChallenge(peer, packet);
      break;
    case packetTypes.AUTHREPLY:
      yield this.handleAuthReply(peer, packet);
      break;
    case packetTypes.AUTHPROPOSE:
      yield this.handleAuthPropose(peer, packet);
      break;
    case packetTypes.UNKNOWN:
      yield this.handleUnknown(peer, packet);
      break;
    default:
      assert(false, 'Bad packet type.');
      break;
  }

  this.emit('packet', packet, peer);
});

/**
 * Handle peer connect event.
 * @method
 * @private
 * @param {Peer} peer
 */

Pool.prototype.handleConnect = co(function* handleConnect(peer) {
  this.logger.info('Connected to %s.', peer.hostname());

  if (peer.outbound)
    this.hosts.markSuccess(peer.hostname());

  this.emit('peer connect', peer);
});

/**
 * Handle peer open event.
 * @method
 * @private
 * @param {Peer} peer
 */

Pool.prototype.handleOpen = co(function* handleOpen(peer) {
  var addr;

  // Advertise our address.
  if (!this.options.selfish && this.options.listen) {
    addr = this.hosts.getLocal(peer.address);
    if (addr)
      peer.send(new packets.AddrPacket([addr]));
  }

  // We want compact blocks!
  if (this.options.compact)
    peer.sendCompact(this.options.blockMode);

  // Find some more peers.
  if (!this.hosts.isFull())
    peer.sendGetAddr();

  // Relay our spv filter if we have one.
  if (this.spvFilter)
    peer.sendFilterLoad(this.spvFilter);

  // Announce our currently broadcasted items.
  this.announceList(peer);

  // Set a fee rate filter.
  if (this.options.feeRate !== -1)
    peer.sendFeeRate(this.options.feeRate);

  // Start syncing the chain.
  if (peer.outbound)
    this.sendSync(peer);

  if (peer.outbound) {
    this.hosts.markAck(peer.hostname(), peer.services);

    // If we don't have an ack'd
    // loader yet consider it dead.
    if (!peer.loader) {
      if (this.peers.load && !this.peers.load.handshake) {
        assert(this.peers.load.loader);
        this.peers.load.loader = false;
        this.peers.load = null;
      }
    }

    // If we do not have a loader,
    // use this peer.
    if (!this.peers.load)
      this.setLoader(peer);
  }

  this.emit('peer open', peer);
});

/**
 * Handle peer close event.
 * @method
 * @private
 * @param {Peer} peer
 * @param {Boolean} connected
 */

Pool.prototype.handleClose = co(function* handleClose(peer, connected) {
  var outbound = peer.outbound;
  var loader = peer.loader;
  var size = peer.blockMap.size;

  this.removePeer(peer);

  if (loader) {
    this.logger.info('Removed loader peer (%s).', peer.hostname());
    if (this.checkpoints)
      this.resetChain();
  }

  this.nonces.remove(peer.hostname());

  this.emit('peer close', peer, connected);

  if (!this.loaded)
    return;

  if (this.disconnecting)
    return;

  if (this.chain.synced && size > 0) {
    this.logger.warning('Peer disconnected with requested blocks.');
    this.logger.warning('Resending sync...');
    this.forceSync();
  }

  if (!outbound)
    return;

  this.refill();
});

/**
 * Handle ban event.
 * @method
 * @private
 * @param {Peer} peer
 */

Pool.prototype.handleBan = co(function* handleBan(peer) {
  this.ban(peer.address);
  this.emit('ban', peer);
});

/**
 * Handle peer version event.
 * @method
 * @private
 * @param {Peer} peer
 * @param {VersionPacket} packet
 */

Pool.prototype.handleVersion = co(function* handleVersion(peer, packet) {
  this.logger.info(
    'Received version (%s): version=%d height=%d services=%s agent=%s',
    peer.hostname(),
    packet.version,
    packet.height,
    packet.services.toString(2),
    packet.agent);

  this.network.time.add(peer.hostname(), packet.ts);
  this.nonces.remove(peer.hostname());

  if (!peer.outbound && packet.remote.isRoutable())
    this.hosts.markLocal(packet.remote);
});

/**
 * Handle `verack` packet.
 * @method
 * @private
 * @param {Peer} peer
 * @param {VerackPacket} packet
 */

Pool.prototype.handleVerack = co(function* handleVerack(peer, packet) {
  ;
});

/**
 * Handle `ping` packet.
 * @method
 * @private
 * @param {Peer} peer
 * @param {PingPacket} packet
 */

Pool.prototype.handlePing = co(function* handlePing(peer, packet) {
  ;
});

/**
 * Handle `pong` packet.
 * @method
 * @private
 * @param {Peer} peer
 * @param {PongPacket} packet
 */

Pool.prototype.handlePong = co(function* handlePong(peer, packet) {
  ;
});

/**
 * Handle `getaddr` packet.
 * @method
 * @private
 * @param {Peer} peer
 * @param {GetAddrPacket} packet
 */

Pool.prototype.handleGetAddr = co(function* handleGetAddr(peer, packet) {
  var items = [];
  var i, addrs, addr;

  if (this.options.selfish)
    return;

  if (peer.sentAddr) {
    this.logger.debug(
      'Ignoring repeated getaddr (%s).',
      peer.hostname());
    return;
  }

  peer.sentAddr = true;

  addrs = this.hosts.toArray();

  for (i = 0; i < addrs.length; i++) {
    addr = addrs[i];

    if (!peer.addrFilter.added(addr.hostname, 'ascii'))
      continue;

    items.push(addr);

    if (items.length === 1000)
      break;
  }

  if (items.length === 0)
    return;

  this.logger.debug(
    'Sending %d addrs to peer (%s)',
    items.length,
    peer.hostname());

  peer.send(new packets.AddrPacket(items));
});

/**
 * Handle peer addr event.
 * @method
 * @private
 * @param {Peer} peer
 * @param {AddrPacket} packet
 */

Pool.prototype.handleAddr = co(function* handleAddr(peer, packet) {
  var addrs = packet.items;
  var now = this.network.now();
  var services = this.options.getRequiredServices();
  var i, addr;

  for (i = 0; i < addrs.length; i++) {
    addr = addrs[i];

    peer.addrFilter.add(addr.hostname, 'ascii');

    if (!addr.isRoutable())
      continue;

    if (!addr.hasServices(services))
      continue;

    if (addr.ts <= 100000000 || addr.ts > now + 10 * 60)
      addr.ts = now - 5 * 24 * 60 * 60;

    if (addr.port === 0)
      continue;

    this.hosts.add(addr, peer.address);
  }

  this.logger.info(
    'Received %d addrs (hosts=%d, peers=%d) (%s).',
    addrs.length,
    this.hosts.size(),
    this.peers.size(),
    peer.hostname());

  this.fillOutbound();
});

/**
 * Handle `inv` packet.
 * @method
 * @private
 * @param {Peer} peer
 * @param {InvPacket} packet
 */

Pool.prototype.handleInv = co(function* handleInv(peer, packet) {
  var unlock = yield this.locker.lock();
  try {
    return yield this._handleInv(peer, packet);
  } finally {
    unlock();
  }
});

/**
 * Handle `inv` packet (without a lock).
 * @method
 * @private
 * @param {Peer} peer
 * @param {InvPacket} packet
 */

Pool.prototype._handleInv = co(function* handleInv(peer, packet) {
  var items = packet.items;
  var blocks = [];
  var txs = [];
  var unknown = -1;
  var i, item;

  if (items.length > 50000) {
    peer.increaseBan(100);
    return;
  }

  for (i = 0; i < items.length; i++) {
    item = items[i];
    switch (item.type) {
      case invTypes.BLOCK:
        blocks.push(item.hash);
        break;
      case invTypes.TX:
        txs.push(item.hash);
        break;
      default:
        unknown = item.type;
        continue;
    }
    peer.invFilter.add(item.hash, 'hex');
  }

  this.logger.spam(
    'Received inv packet with %d items: blocks=%d txs=%d (%s).',
    items.length, blocks.length, txs.length, peer.hostname());

  if (unknown !== -1) {
    this.logger.warning(
      'Peer sent an unknown inv type: %d (%s).',
      unknown, peer.hostname());
  }

  if (blocks.length > 0)
    yield this.handleBlockInv(peer, blocks);

  if (txs.length > 0)
    yield this.handleTXInv(peer, txs);
});

/**
 * Handle `inv` packet from peer (containing only BLOCK types).
 * @method
 * @private
 * @param {Peer} peer
 * @param {Hash[]} hashes
 * @returns {Promise}
 */

Pool.prototype.handleBlockInv = co(function* handleBlockInv(peer, hashes) {
  var items = [];
  var i, hash, exists, height;

  assert(hashes.length > 0);

  if (!this.syncing)
    return;

  // Always keep track of the peer's best hash.
  if (!peer.loader || this.chain.synced) {
    hash = hashes[hashes.length - 1];
    peer.bestHash = hash;
  }

  // Ignore for now if we're still syncing
  if (!this.chain.synced && !peer.loader)
    return;

  if (this.options.hasWitness() && !peer.hasWitness())
    return;

  // Request headers instead.
  if (this.checkpoints)
    return;

  this.logger.debug(
    'Received %s block hashes from peer (%s).',
    hashes.length,
    peer.hostname());

  for (i = 0; i < hashes.length; i++) {
    hash = hashes[i];

    // Resolve orphan chain.
    if (this.chain.hasOrphan(hash)) {
      this.logger.debug('Received known orphan hash (%s).', peer.hostname());
      yield this.resolveOrphan(peer, hash);
      continue;
    }

    // Request the block if we don't have it.
    if (!(yield this.hasBlock(hash))) {
      items.push(hash);
      continue;
    }

    exists = hash;

    // Normally we request the hashContinue.
    // In the odd case where we already have
    // it, we can do one of two things: either
    // force re-downloading of the block to
    // continue the sync, or do a getblocks
    // from the last hash (this will reset
    // the hashContinue on the remote node).
    if (i === hashes.length - 1) {
      this.logger.debug('Received existing hash (%s).', peer.hostname());
      yield this.getBlocks(peer, hash);
    }
  }

  // Attempt to update the peer's best height
  // with the last existing hash we know of.
  if (exists && this.chain.synced) {
    height = yield this.chain.db.getHeight(exists);
    if (height !== -1)
      peer.bestHeight = height;
  }

  this.getBlock(peer, items);
});

/**
 * Handle peer inv packet (txs).
 * @method
 * @private
 * @param {Peer} peer
 * @param {Hash[]} hashes
 */

Pool.prototype.handleTXInv = co(function* handleTXInv(peer, hashes) {
  assert(hashes.length > 0);

  if (this.syncing && !this.chain.synced)
    return;

  this.ensureTX(peer, hashes);
});

/**
 * Handle `getdata` packet.
 * @method
 * @private
 * @param {Peer} peer
 * @param {GetDataPacket} packet
 */

Pool.prototype.handleGetData = co(function* handleGetData(peer, packet) {
  var items = packet.items;
  var notFound = [];
  var txs = 0;
  var blocks = 0;
  var compact = 0;
  var unknown = -1;
  var i, j, item, tx, block, result, height;

  if (items.length > 50000) {
    this.logger.warning('Peer sent inv with >50k items (%s).', peer.hostname());
    peer.increaseBan(100);
    peer.destroy();
    return;
  }

  for (i = 0; i < items.length; i++) {
    item = items[i];

    if (item.isTX()) {
      tx = yield this.getItem(peer, item);

      if (!tx) {
        notFound.push(item);
        continue;
      }

      // Coinbases are an insta-ban from any node.
      // This should technically never happen, but
      // it's worth keeping here just in case. A
      // 24-hour ban from any node is rough.
      if (tx.isCoinbase()) {
        notFound.push(item);
        this.logger.warning('Failsafe: tried to relay a coinbase.');
        continue;
      }

      peer.send(new packets.TXPacket(tx, item.hasWitness()));

      txs++;

      continue;
    }

    switch (item.type) {
      case invTypes.BLOCK:
      case invTypes.WITNESS_BLOCK:
        result = yield this.sendBlock(peer, item, item.hasWitness());
        if (!result) {
          notFound.push(item);
          continue;
        }
        blocks++;
        break;
      case invTypes.FILTERED_BLOCK:
      case invTypes.WITNESS_FILTERED_BLOCK:
        if (!this.options.bip37) {
          this.logger.debug(
            'Peer requested a merkleblock without bip37 enabled (%s).',
            peer.hostname());
          peer.destroy();
          return;
        }

        if (!peer.spvFilter) {
          notFound.push(item);
          continue;
        }

        block = yield this.getItem(peer, item);

        if (!block) {
          notFound.push(item);
          continue;
        }

        block = block.toMerkle(peer.spvFilter);

        peer.send(new packets.MerkleBlockPacket(block));

        for (j = 0; j < block.txs.length; j++) {
          tx = block.txs[j];
          peer.send(new packets.TXPacket(tx, item.hasWitness()));
          txs++;
        }

        blocks++;

        break;
      case invTypes.CMPCT_BLOCK:
        height = yield this.chain.db.getHeight(item.hash);

        // Fallback to full block.
        if (height < this.chain.tip.height - 10) {
          result = yield this.sendBlock(peer, item, peer.compactWitness);
          if (!result) {
            notFound.push(item);
            continue;
          }
          blocks++;
          break;
        }

        block = yield this.getItem(peer, item);

        if (!block) {
          notFound.push(item);
          continue;
        }

        peer.sendCompactBlock(block);

        blocks++;
        compact++;

        break;
      default:
        unknown = item.type;
        notFound.push(item);
        continue;
    }

    if (item.hash === peer.hashContinue) {
      peer.sendInv([new InvItem(invTypes.BLOCK, this.chain.tip.hash)]);
      peer.hashContinue = null;
    }

    // Wait for the peer to read
    // before we pull more data
    // out of the database.
    yield peer.drain();
  }

  if (notFound.length > 0)
    peer.send(new packets.NotFoundPacket(notFound));

  if (txs > 0) {
    this.logger.debug(
      'Served %d txs with getdata (notfound=%d) (%s).',
      txs, notFound.length, peer.hostname());
  }

  if (blocks > 0) {
    this.logger.debug(
      'Served %d blocks with getdata (notfound=%d, cmpct=%d) (%s).',
      blocks, notFound.length, compact, peer.hostname());
  }

  if (unknown !== -1) {
    this.logger.warning(
      'Peer sent an unknown getdata type: %s (%d).',
      unknown, peer.hostname());
  }
});

/**
 * Handle peer notfound packet.
 * @method
 * @private
 * @param {Peer} peer
 * @param {NotFoundPacket} packet
 */

Pool.prototype.handleNotFound = co(function* handleNotFound(peer, packet) {
  var items = packet.items;
  var i, item;

  for (i = 0; i < items.length; i++) {
    item = items[i];

    if (!this.resolveItem(peer, item)) {
      this.logger.warning(
        'Peer sent notfound for unrequested item: %s (%s).',
        item.hash, peer.hostname());
      peer.destroy();
      return;
    }
  }
});

/**
 * Handle `getblocks` packet.
 * @method
 * @private
 * @param {Peer} peer
 * @param {GetBlocksPacket} packet
 */

Pool.prototype.handleGetBlocks = co(function* handleGetBlocks(peer, packet) {
  var blocks = [];
  var hash;

  if (!this.chain.synced)
    return;

  if (this.options.selfish)
    return;

  if (this.chain.options.spv)
    return;

  if (this.chain.options.prune)
    return;

  hash = yield this.chain.findLocator(packet.locator);

  if (hash)
    hash = yield this.chain.db.getNextHash(hash);

  while (hash) {
    blocks.push(new InvItem(invTypes.BLOCK, hash));

    if (hash === packet.stop)
      break;

    if (blocks.length === 500) {
      peer.hashContinue = hash;
      break;
    }

    hash = yield this.chain.db.getNextHash(hash);
  }

  peer.sendInv(blocks);
});

/**
 * Handle `getheaders` packet.
 * @method
 * @private
 * @param {Peer} peer
 * @param {GetHeadersPacket} packet
 */

Pool.prototype.handleGetHeaders = co(function* handleGetHeaders(peer, packet) {
  var headers = [];
  var hash, entry;

  if (!this.chain.synced)
    return;

  if (this.options.selfish)
    return;

  if (this.chain.options.spv)
    return;

  if (this.chain.options.prune)
    return;

  if (packet.locator.length > 0) {
    hash = yield this.chain.findLocator(packet.locator);
    if (hash)
      hash = yield this.chain.db.getNextHash(hash);
  } else {
    hash = packet.stop;
  }

  if (hash)
    entry = yield this.chain.db.getEntry(hash);

  while (entry) {
    headers.push(entry.toHeaders());

    if (entry.hash === packet.stop)
      break;

    if (headers.length === 2000)
      break;

    entry = yield entry.getNext();
  }

  peer.sendHeaders(headers);
});

/**
 * Handle `headers` packet from a given peer.
 * @method
 * @private
 * @param {Peer} peer
 * @param {HeadersPacket} packet
 * @returns {Promise}
 */

Pool.prototype.handleHeaders = co(function* handleHeaders(peer, packet) {
  var unlock = yield this.locker.lock();
  try {
    return yield this._handleHeaders(peer, packet);
  } finally {
    unlock();
  }
});

/**
 * Handle `headers` packet from
 * a given peer without a lock.
 * @method
 * @private
 * @param {Peer} peer
 * @param {HeadersPacket} packet
 * @returns {Promise}
 */

Pool.prototype._handleHeaders = co(function* handleHeaders(peer, packet) {
  var headers = packet.items;
  var checkpoint = false;
  var i, header, hash, height, last, node;

  if (!this.checkpoints)
    return;

  if (!this.syncing)
    return;

  if (!peer.loader)
    return;

  if (headers.length === 0)
    return;

  if (headers.length > 2000) {
    peer.increaseBan(100);
    return;
  }

  assert(this.headerChain.size > 0);

  for (i = 0; i < headers.length; i++) {
    header = headers[i];
    last = this.headerChain.tail;
    hash = header.hash('hex');
    height = last.height + 1;

    if (!header.verify()) {
      this.logger.warning(
        'Peer sent an invalid header (%s).',
        peer.hostname());
      peer.increaseBan(100);
      peer.destroy();
      return;
    }

    if (header.prevBlock !== last.hash) {
      this.logger.warning(
        'Peer sent a bad header chain (%s).',
        peer.hostname());

      if (++this.headerFails < Pool.MAX_HEADER_FAILS) {
        peer.destroy();
        return;
      }

      this.logger.warning(
        'Switching to getblocks (%s).',
        peer.hostname());

      yield this.switchSync(peer);
      return;
    }

    node = new HeaderEntry(hash, height);

    if (node.height === this.headerTip.height) {
      if (node.hash !== this.headerTip.hash) {
        this.logger.warning(
          'Peer sent an invalid checkpoint (%s).',
          peer.hostname());

        if (++this.headerFails < Pool.MAX_HEADER_FAILS) {
          peer.destroy();
          return;
        }

        this.logger.warning(
          'Switching to getblocks (%s).',
          peer.hostname());

        yield this.switchSync(peer);
        return;
      }
      checkpoint = true;
    }

    if (!this.headerNext)
      this.headerNext = node;

    this.headerChain.push(node);
  }

  this.logger.debug(
    'Received %s headers from peer (%s).',
    headers.length,
    peer.hostname());

  // If we received a valid header
  // chain, consider this a "block".
  peer.blockTime = util.ms();

  // Request the blocks we just added.
  if (checkpoint) {
    this.headerChain.shift();
    this.resolveHeaders(peer);
    return;
  }

  // Request more headers.
  peer.sendGetHeaders([node.hash], this.headerTip.hash);
});

/**
 * Handle `sendheaders` packet.
 * @method
 * @private
 * @param {Peer} peer
 * @param {SendHeadersPacket} packet
 * @returns {Promise}
 */

Pool.prototype.handleSendHeaders = co(function* handleSendHeaders(peer, packet) {
  ;
});

/**
 * Handle `block` packet. Attempt to add to chain.
 * @method
 * @private
 * @param {Peer} peer
 * @param {BlockPacket} packet
 * @returns {Promise}
 */

Pool.prototype.handleBlock = co(function* handleBlock(peer, packet) {
  var flags = chainCommon.flags.DEFAULT_FLAGS;

  if (this.options.spv) {
    this.logger.warning(
      'Peer sent unsolicited block (%s).',
      peer.hostname());
    return;
  }

  return yield this.addBlock(peer, packet.block, flags);
});

/**
 * Attempt to add block to chain.
 * @method
 * @private
 * @param {Peer} peer
 * @param {Block} block
 * @returns {Promise}
 */

Pool.prototype.addBlock = co(function* addBlock(peer, block, flags) {
  var hash = block.hash('hex');
  var unlock = yield this.locker.lock(hash);
  try {
    return yield this._addBlock(peer, block, flags);
  } finally {
    unlock();
  }
});

/**
 * Attempt to add block to chain (without a lock).
 * @method
 * @private
 * @param {Peer} peer
 * @param {Block} block
 * @returns {Promise}
 */

Pool.prototype._addBlock = co(function* addBlock(peer, block, flags) {
  var hash = block.hash('hex');
  var entry, height;

  if (!this.syncing)
    return;

  if (!this.resolveBlock(peer, hash)) {
    this.logger.warning(
      'Received unrequested block: %s (%s).',
      block.rhash(), peer.hostname());
    peer.destroy();
    return;
  }

  peer.blockTime = util.ms();

  try {
    entry = yield this.chain.add(block, flags);
  } catch (err) {
    if (err.type === 'VerifyError') {
      peer.reject(block, err.code, err.reason, err.score);
      this.logger.warning(err);
      return;
    }
    throw err;
  }

  // Block was orphaned.
  if (!entry) {
    if (this.checkpoints) {
      this.logger.warning(
        'Peer sent orphan block with getheaders (%s).',
        peer.hostname());
      return;
    }

    // During a getblocks sync, peers send
    // their best tip frequently. We can grab
    // the height commitment from the coinbase.
    height = block.getCoinbaseHeight();

    if (height !== -1) {
      peer.bestHash = hash;
      peer.bestHeight = height;
      this.resolveHeight(hash, height);
    }

    this.logger.debug('Peer sent an orphan block. Resolving.');

    yield this.resolveOrphan(peer, hash);

    return;
  }

  if (this.chain.synced) {
    peer.bestHash = entry.hash;
    peer.bestHeight = entry.height;
    this.resolveHeight(entry.hash, entry.height);
  }

  this.logStatus(block);

  yield this.resolveChain(peer, hash);
});

/**
 * Resolve header chain.
 * @method
 * @private
 * @param {Peer} peer
 * @param {Hash} hash
 * @returns {Promise}
 */

Pool.prototype.resolveChain = co(function* resolveChain(peer, hash) {
  var node = this.headerChain.head;

  if (!this.checkpoints)
    return;

  if (!peer.loader)
    return;

  if (peer.destroyed)
    throw new Error('Peer was destroyed (header chain resolution).');

  assert(node);

  if (hash !== node.hash) {
    this.logger.warning(
      'Header hash mismatch %s != %s (%s).',
      util.revHex(hash),
      util.revHex(node.hash),
      peer.hostname());

    peer.destroy();

    return;
  }

  if (node.height < this.network.lastCheckpoint) {
    if (node.height === this.headerTip.height) {
      this.logger.info(
        'Received checkpoint %s (%d).',
        util.revHex(node.hash), node.height);

      this.headerTip = this.getNextTip(node.height);

      peer.sendGetHeaders([hash], this.headerTip.hash);

      return;
    }

    this.headerChain.shift();
    this.resolveHeaders(peer);

    return;
  }

  this.logger.info(
    'Switching to getblocks (%s).',
    peer.hostname());

  yield this.switchSync(peer, hash);
});

/**
 * Switch to getblocks.
 * @method
 * @private
 * @param {Peer} peer
 * @param {Hash} hash
 * @returns {Promise}
 */

Pool.prototype.switchSync = co(function* switchSync(peer, hash) {
  assert(this.checkpoints);

  this.checkpoints = false;
  this.chain.checkpoints = false;
  this.headerTip = null;
  this.headerChain.reset();
  this.headerNext = null;

  yield this.getBlocks(peer, hash);
});

/**
 * Log sync status.
 * @private
 * @param {Block} block
 */

Pool.prototype.logStatus = function logStatus(block) {
  if (this.chain.total % 20 === 0) {
    this.logger.debug('Status:'
      + ' ts=%s height=%d progress=%s'
      + ' blocks=%d orphans=%d active=%d'
      + ' target=%s peers=%d jobs=%d',
      util.date(block.ts),
      this.chain.height,
      (this.chain.getProgress() * 100).toFixed(2) + '%',
      this.chain.total,
      this.chain.orphanCount,
      this.blockMap.size,
      block.bits,
      this.peers.size(),
      this.locker.jobs.length);
  }

  if (this.chain.total % 2000 === 0) {
    this.logger.info(
      'Received 2000 more blocks (height=%d, hash=%s).',
      this.chain.height,
      block.rhash());
  }
};

/**
 * Handle a transaction. Attempt to add to mempool.
 * @method
 * @private
 * @param {Peer} peer
 * @param {TXPacket} packet
 * @returns {Promise}
 */

Pool.prototype.handleTX = co(function* handleTX(peer, packet) {
  var hash = packet.tx.hash('hex');
  var unlock = yield this.locker.lock(hash);
  try {
    return yield this._handleTX(peer, packet);
  } finally {
    unlock();
  }
});

/**
 * Handle a transaction. Attempt to add to mempool (without a lock).
 * @method
 * @private
 * @param {Peer} peer
 * @param {TXPacket} packet
 * @returns {Promise}
 */

Pool.prototype._handleTX = co(function* handleTX(peer, packet) {
  var tx = packet.tx;
  var hash = tx.hash('hex');
  var flags = chainCommon.flags.VERIFY_NONE;
  var block = peer.merkleBlock;
  var missing;

  if (block) {
    assert(peer.merkleMatches > 0);
    assert(peer.merkleMap);

    if (block.hasTX(hash)) {
      if (peer.merkleMap.has(hash)) {
        this.logger.warning(
          'Peer sent duplicate merkle tx: %s (%s).',
          tx.txid(), peer.hostname());
        peer.increaseBan(100);
        return;
      }

      peer.merkleMap.insert(hash);

      block.addTX(tx);

      if (--peer.merkleMatches === 0) {
        peer.merkleBlock = null;
        peer.merkleTime = -1;
        peer.merkleMatches = 0;
        peer.merkleMap = null;
        yield this._addBlock(peer, block, flags);
      }

      return;
    }
  }

  if (!this.resolveTX(peer, hash)) {
    this.logger.warning(
      'Peer sent unrequested tx: %s (%s).',
      tx.txid(), peer.hostname());
    peer.destroy();
    return;
  }

  if (!this.mempool) {
    this.emit('tx', tx);
    return;
  }

  try {
    missing = yield this.mempool.addTX(tx);
  } catch (err) {
    if (err.type === 'VerifyError') {
      peer.reject(tx, err.code, err.reason, err.score);
      this.logger.info(err);
      return;
    }
    throw err;
  }

  if (missing && missing.length > 0) {
    this.logger.debug(
      'Requesting %d missing transactions (%s).',
      missing.length, peer.hostname());

    this.ensureTX(peer, missing);
  }
});

/**
 * Handle peer reject event.
 * @method
 * @private
 * @param {Peer} peer
 * @param {RejectPacket} packet
 */

Pool.prototype.handleReject = co(function* handleReject(peer, packet) {
  var entry;

  this.logger.warning(
    'Received reject (%s): msg=%s code=%s reason=%s hash=%s.',
    peer.hostname(),
    packet.message,
    packet.getCode(),
    packet.reason,
    packet.rhash());

  if (!packet.hash)
    return;

  entry = this.invMap.get(packet.hash);

  if (!entry)
    return;

  entry.handleReject(peer);
});

/**
 * Handle `mempool` packet.
 * @method
 * @private
 * @param {Peer} peer
 * @param {MempoolPacket} packet
 */

Pool.prototype.handleMempool = co(function* handleMempool(peer, packet) {
  var items = [];
  var i, hash, hashes;

  if (!this.mempool)
    return;

  if (!this.chain.synced)
    return;

  if (this.options.selfish)
    return;

  if (!this.options.bip37) {
    this.logger.debug(
      'Peer requested mempool without bip37 enabled (%s).',
      peer.hostname());
    peer.destroy();
    return;
  }

  hashes = this.mempool.getSnapshot();

  for (i = 0; i < hashes.length; i++) {
    hash = hashes[i];
    items.push(new InvItem(invTypes.TX, hash));
  }

  this.logger.debug(
    'Sending mempool snapshot (%s).',
    peer.hostname());

  peer.queueInv(items);
});

/**
 * Handle `filterload` packet.
 * @method
 * @private
 * @param {Peer} peer
 * @param {FilterLoadPacket} packet
 */

Pool.prototype.handleFilterLoad = co(function* handleFilterLoad(peer, packet) {
  ;
});

/**
 * Handle `filteradd` packet.
 * @method
 * @private
 * @param {Peer} peer
 * @param {FilterAddPacket} packet
 */

Pool.prototype.handleFilterAdd = co(function* handleFilterAdd(peer, packet) {
  ;
});

/**
 * Handle `filterclear` packet.
 * @method
 * @private
 * @param {Peer} peer
 * @param {FilterClearPacket} packet
 */

Pool.prototype.handleFilterClear = co(function* handleFilterClear(peer, packet) {
  ;
});

/**
 * Handle `merkleblock` packet.
 * @method
 * @private
 * @param {Peer} peer
 * @param {MerkleBlockPacket} block
 */

Pool.prototype.handleMerkleBlock = co(function* handleMerkleBlock(peer, packet) {
  var hash = packet.block.hash('hex');
  var unlock = yield this.locker.lock(hash);
  try {
    return yield this._handleMerkleBlock(peer, packet);
  } finally {
    unlock();
  }
});

/**
 * Handle `merkleblock` packet (without a lock).
 * @method
 * @private
 * @param {Peer} peer
 * @param {MerkleBlockPacket} block
 */

Pool.prototype._handleMerkleBlock = co(function* handleMerkleBlock(peer, packet) {
  var block = packet.block;
  var hash = block.hash('hex');
  var flags = chainCommon.flags.VERIFY_NONE;

  if (!this.syncing)
    return;

  // Potential DoS.
  if (!this.options.spv) {
    this.logger.warning(
      'Peer sent unsolicited merkleblock (%s).',
      peer.hostname());
    peer.increaseBan(100);
    return;
  }

  if (!peer.blockMap.has(hash)) {
    this.logger.warning(
      'Peer sent an unrequested merkleblock (%s).',
      peer.hostname());
    peer.destroy();
    return;
  }

  if (peer.merkleBlock) {
    this.logger.warning(
      'Peer sent a merkleblock prematurely (%s).',
      peer.hostname());
    peer.increaseBan(100);
    return;
  }

  if (!block.verify()) {
    this.logger.warning(
      'Peer sent an invalid merkleblock (%s).',
      peer.hostname());
    peer.increaseBan(100);
    return;
  }

  if (block.tree.matches.length === 0) {
    yield this._addBlock(peer, block, flags);
    return;
  }

  peer.merkleBlock = block;
  peer.merkleTime = util.ms();
  peer.merkleMatches = block.tree.matches.length;
  peer.merkleMap = new Map();
});

/**
 * Handle `sendcmpct` packet.
 * @method
 * @private
 * @param {Peer} peer
 * @param {FeeFilterPacket} packet
 */

Pool.prototype.handleFeeFilter = co(function* handleFeeFilter(peer, packet) {
  ;
});

/**
 * Handle `sendcmpct` packet.
 * @method
 * @private
 * @param {Peer} peer
 * @param {SendCmpctPacket} packet
 */

Pool.prototype.handleSendCmpct = co(function* handleSendCmpct(peer, packet) {
  ;
});

/**
 * Handle `cmpctblock` packet.
 * @method
 * @private
 * @param {Peer} peer
 * @param {CompactBlockPacket} packet
 */

Pool.prototype.handleCmpctBlock = co(function* handleCmpctBlock(peer, packet) {
  var block = packet.block;
  var hash = block.hash('hex');
  var witness = peer.compactWitness;
  var flags = chainCommon.flags.VERIFY_BODY;
  var result;

  if (!this.syncing)
    return;

  if (!this.options.compact) {
    this.logger.info(
      'Peer sent unsolicited cmpctblock (%s).',
      peer.hostname());
    this.destroy();
    return;
  }

  if (!peer.hasCompactSupport() || !peer.hasCompact()) {
    this.logger.info(
      'Peer sent unsolicited cmpctblock (%s).',
      peer.hostname());
    this.destroy();
    return;
  }

  if (peer.compactBlocks.has(hash)) {
    this.logger.debug(
      'Peer sent us a duplicate compact block (%s).',
      peer.hostname());
    return;
  }

  if (this.compactBlocks.has(hash)) {
    this.logger.debug(
      'Already waiting for compact block %s (%s).',
      hash, peer.hostname());
    return;
  }

  if (!peer.blockMap.has(hash)) {
    if (this.options.blockMode !== 1) {
      this.logger.warning(
        'Peer sent us an unrequested compact block (%s).',
        peer.hostname());
      peer.destroy();
      return;
    }
    peer.blockMap.set(hash, util.ms());
    assert(!this.blockMap.has(hash));
    this.blockMap.insert(hash);
  }

  if (!this.mempool) {
    this.logger.warning('Requesting compact blocks without a mempool!');
    return;
  }

  if (!block.verify()) {
    this.logger.debug(
      'Peer sent an invalid compact block (%s).',
      peer.hostname());
    peer.increaseBan(100);
    return;
  }

  try {
    result = block.init();
  } catch (e) {
    this.logger.debug(
      'Peer sent an invalid compact block (%s).',
      peer.hostname());
    peer.increaseBan(100);
    return;
  }

  if (!result) {
    this.logger.warning(
      'Siphash collision for %s. Requesting full block (%s).',
      block.rhash(), peer.hostname());
    peer.getFullBlock(hash);
    peer.increaseBan(10);
    return;
  }

  result = block.fillMempool(witness, this.mempool);

  if (result) {
    this.logger.debug(
      'Received full compact block %s (%s).',
      block.rhash(), peer.hostname());
    yield this.addBlock(peer, block.toBlock(), flags);
    return;
  }

  if (this.options.blockMode === 1) {
    if (peer.compactBlocks.size >= 15) {
      this.logger.warning('Compact block DoS attempt (%s).', peer.hostname());
      peer.destroy();
      return;
    }
  }

  block.now = util.ms();

  assert(!peer.compactBlocks.has(hash));
  peer.compactBlocks.set(hash, block);

  this.compactBlocks.insert(hash);

  this.logger.debug(
    'Received non-full compact block %s tx=%d/%d (%s).',
    block.rhash(), block.count, block.totalTX, peer.hostname());

  peer.send(new packets.GetBlockTxnPacket(block.toRequest()));
});

/**
 * Handle `getblocktxn` packet.
 * @method
 * @private
 * @param {Peer} peer
 * @param {GetBlockTxnPacket} packet
 */

Pool.prototype.handleGetBlockTxn = co(function* handleGetBlockTxn(peer, packet) {
  var req = packet.request;
  var res, item, block, height;

  if (this.chain.options.spv)
    return;

  if (this.chain.options.prune)
    return;

  if (this.options.selfish)
    return;

  item = new InvItem(invTypes.BLOCK, req.hash);

  block = yield this.getItem(peer, item);

  if (!block) {
    this.logger.debug(
      'Peer sent getblocktxn for non-existent block (%s).',
      peer.hostname());
    peer.increaseBan(100);
    return;
  }

  height = yield this.chain.db.getHeight(req.hash);

  if (height < this.chain.tip.height - 15) {
    this.logger.debug(
      'Peer sent a getblocktxn for a block > 15 deep (%s)',
      peer.hostname());
    return;
  }

  this.logger.debug(
    'Sending blocktxn for %s to peer (%s).',
    block.rhash(),
    peer.hostname());

  res = BIP152.TXResponse.fromBlock(block, req);

  peer.send(new packets.BlockTxnPacket(res, peer.compactWitness));
});

/**
 * Handle `blocktxn` packet.
 * @method
 * @private
 * @param {Peer} peer
 * @param {BlockTxnPacket} packet
 */

Pool.prototype.handleBlockTxn = co(function* handleBlockTxn(peer, packet) {
  var res = packet.response;
  var block = peer.compactBlocks.get(res.hash);
  var flags = chainCommon.flags.VERIFY_BODY;

  if (!block) {
    this.logger.debug(
      'Peer sent unsolicited blocktxn (%s).',
      peer.hostname());
    return;
  }

  peer.compactBlocks.remove(res.hash);

  assert(this.compactBlocks.has(res.hash));
  this.compactBlocks.remove(res.hash);

  if (!block.fillMissing(res)) {
    this.logger.warning(
      'Peer sent non-full blocktxn for %s. Requesting full block (%s).',
      block.rhash(),
      peer.hostname());
    peer.getFullBlock(res.hash);
    peer.increaseBan(10);
    return;
  }

  this.logger.debug(
    'Filled compact block %s (%s).',
    block.rhash(), peer.hostname());

  yield this.addBlock(peer, block.toBlock(), flags);
});

/**
 * Handle `encinit` packet.
 * @method
 * @private
 * @param {Peer} peer
 * @param {EncinitPacket} packet
 */

Pool.prototype.handleEncinit = co(function* handleEncinit(peer, packet) {
  ;
});

/**
 * Handle `encack` packet.
 * @method
 * @private
 * @param {Peer} peer
 * @param {EncackPacket} packet
 */

Pool.prototype.handleEncack = co(function* handleEncack(peer, packet) {
  ;
});

/**
 * Handle `authchallenge` packet.
 * @method
 * @private
 * @param {Peer} peer
 * @param {AuthChallengePacket} packet
 */

Pool.prototype.handleAuthChallenge = co(function* handleAuthChallenge(peer, packet) {
  ;
});

/**
 * Handle `authreply` packet.
 * @method
 * @private
 * @param {Peer} peer
 * @param {AuthReplyPacket} packet
 */

Pool.prototype.handleAuthReply = co(function* handleAuthReply(peer, packet) {
  ;
});

/**
 * Handle `authpropose` packet.
 * @method
 * @private
 * @param {Peer} peer
 * @param {AuthProposePacket} packet
 */

Pool.prototype.handleAuthPropose = co(function* handleAuthPropose(peer, packet) {
  ;
});

/**
 * Handle `unknown` packet.
 * @method
 * @private
 * @param {Peer} peer
 * @param {UnknownPacket} packet
 */

Pool.prototype.handleUnknown = co(function* handleUnknown(peer, packet) {
  this.logger.warning(
    'Unknown packet: %s (%s).',
    packet.cmd, peer.hostname());
});

/**
 * Create an inbound peer from an existing socket.
 * @private
 * @param {net.Socket} socket
 */

Pool.prototype.addInbound = function addInbound(socket) {
  var peer;

  if (!this.loaded) {
    socket.destroy();
    return;
  }

  peer = this.createInbound(socket);

  this.logger.info('Added inbound peer (%s).', peer.hostname());

  this.peers.add(peer);
};

/**
 * Allocate a host from the host list.
 * @returns {NetAddress}
 */

Pool.prototype.getHost = function getHost() {
  var services = this.options.getRequiredServices();
  var now = this.network.now();
  var i, entry, addr;

  for (i = 0; i < this.hosts.nodes.length; i++) {
    addr = this.hosts.nodes[i];

    if (this.peers.has(addr.hostname))
      continue;

    return addr;
  }

  for (i = 0; i < 100; i++) {
    entry = this.hosts.getHost();

    if (!entry)
      break;

    addr = entry.addr;

    if (this.peers.has(addr.hostname))
      continue;

    if (!addr.isValid())
      continue;

    if (!addr.hasServices(services))
      continue;

    if (!this.options.onion && addr.isOnion())
      continue;

    if (i < 30 && now - entry.lastAttempt < 600)
      continue;

    if (i < 50 && addr.port !== this.network.port)
      continue;

    if (i < 95 && this.hosts.isBanned(addr.host))
      continue;

    return entry.addr;
  }
};

/**
 * Create an outbound non-loader peer. These primarily
 * exist for transaction relaying.
 * @private
 */

Pool.prototype.addOutbound = function addOutbound() {
  var peer, addr;

  if (!this.loaded)
    return;

  if (this.peers.outbound >= this.options.maxOutbound)
    return;

  // Hang back if we don't
  // have a loader peer yet.
  if (!this.peers.load)
    return;

  addr = this.getHost();

  if (!addr)
    return;

  peer = this.createOutbound(addr);

  this.peers.add(peer);

  this.emit('peer', peer);
};

/**
 * Attempt to refill the pool with peers (no lock).
 * @private
 */

Pool.prototype.fillOutbound = function fillOutbound() {
  var need = this.options.maxOutbound - this.peers.outbound;
  var i;

  if (!this.peers.load)
    this.addLoader();

  if (need <= 0)
    return;

  this.logger.debug('Refilling peers (%d/%d).',
    this.peers.outbound,
    this.options.maxOutbound);

  for (i = 0; i < need; i++)
    this.addOutbound();
};

/**
 * Attempt to refill the pool with peers (no lock).
 * @private
 */

Pool.prototype.refill = function refill() {
  var self = this;

  if (this.pendingRefill != null)
    return;

  this.pendingRefill = setTimeout(function() {
    self.pendingRefill = null;
    self.fillOutbound();
  }, 3000);
};

/**
 * Remove a peer from any list. Drop all load requests.
 * @private
 * @param {Peer} peer
 */

Pool.prototype.removePeer = function removePeer(peer) {
  var i, hashes, hash;

  this.peers.remove(peer);

  hashes = peer.blockMap.keys();

  for (i = 0; i < hashes.length; i++) {
    hash = hashes[i];
    this.resolveBlock(peer, hash);
  }

  hashes = peer.txMap.keys();

  for (i = 0; i < hashes.length; i++) {
    hash = hashes[i];
    this.resolveTX(peer, hash);
  }

  hashes = peer.compactBlocks.keys();

  for (i = 0; i < hashes.length; i++) {
    hash = hashes[i];
    assert(this.compactBlocks.has(hash));
    this.compactBlocks.remove(hash);
  }

  peer.compactBlocks.reset();
};

/**
 * Ban peer.
 * @param {NetAddress} addr
 */

Pool.prototype.ban = function ban(addr) {
  var peer = this.peers.get(addr.hostname);

  this.logger.debug('Banning peer (%s).', addr.hostname);

  this.hosts.ban(addr.host);
  this.hosts.remove(addr.hostname);

  if (peer)
    peer.destroy();
};

/**
 * Unban peer.
 * @param {NetAddress} addr
 */

Pool.prototype.unban = function unban(addr) {
  this.hosts.unban(addr.host);
};

/**
 * Set the spv filter.
 * @param {Bloom} filter
 * @param {String?} enc
 */

Pool.prototype.setFilter = function setFilter(filter) {
  if (!this.options.spv)
    return;

  this.spvFilter = filter;
  this.queueFilterLoad();
};

/**
 * Watch a an address hash (filterload, SPV-only).
 * @param {Buffer|Hash} data
 * @param {String?} enc
 */

Pool.prototype.watch = function watch(data, enc) {
  if (!this.options.spv)
    return;

  this.spvFilter.add(data, enc);
  this.queueFilterLoad();
};

/**
 * Reset the spv filter (filterload, SPV-only).
 */

Pool.prototype.unwatch = function unwatch() {
  if (!this.options.spv)
    return;

  this.spvFilter.reset();
  this.queueFilterLoad();
};

/**
 * Queue a resend of the bloom filter.
 */

Pool.prototype.queueFilterLoad = function queueFilterLoad() {
  var self = this;

  if (!this.options.spv)
    return;

  if (this.pendingFilter != null)
    return;

  this.pendingFilter = setTimeout(function() {
    self.pendingFilter = null;
    self.sendFilterLoad();
  }, 100);
};

/**
 * Resend the bloom filter to peers.
 */

Pool.prototype.sendFilterLoad = function sendFilterLoad() {
  var peer;

  if (!this.options.spv)
    return;

  assert(this.spvFilter);

  for (peer = this.peers.head(); peer; peer = peer.next)
    peer.sendFilterLoad(this.spvFilter);
};

/**
 * Add an address to the bloom filter (SPV-only).
 * @param {Address|Base58Address} address
 */

Pool.prototype.watchAddress = function watchAddress(address) {
  var hash = Address.getHash(address);
  assert(hash, 'Bad address.');
  this.watch(hash);
};

/**
 * Add an outpoint to the bloom filter (SPV-only).
 * @param {Outpoint} outpoint
 */

Pool.prototype.watchOutpoint = function watchOutpoint(outpoint) {
  this.watch(outpoint.toRaw());
};

/**
 * Send `getblocks` to peer after building
 * locator and resolving orphan root.
 * @method
 * @param {Peer} peer
 * @param {Hash} orphan - Orphan hash to resolve.
 * @returns {Promise}
 */

Pool.prototype.resolveOrphan = co(function* resolveOrphan(peer, orphan) {
  var locator = yield this.chain.getLocator();
  var root = this.chain.getOrphanRoot(orphan);

  assert(root);

  peer.sendGetBlocks(locator, root);
});

/**
 * Send `getheaders` to peer after building locator.
 * @method
 * @param {Peer} peer
 * @param {Hash} tip - Tip to build chain locator from.
 * @param {Hash?} stop
 * @returns {Promise}
 */

Pool.prototype.getHeaders = co(function* getHeaders(peer, tip, stop) {
  var locator = yield this.chain.getLocator(tip);
  peer.sendGetHeaders(locator, stop);
});

/**
 * Send `getblocks` to peer after building locator.
 * @method
 * @param {Peer} peer
 * @param {Hash} tip - Tip hash to build chain locator from.
 * @param {Hash?} stop
 * @returns {Promise}
 */

Pool.prototype.getBlocks = co(function* getBlocks(peer, tip, stop) {
  var locator = yield this.chain.getLocator(tip);
  peer.sendGetBlocks(locator, stop);
});

/**
 * Queue a `getdata` request to be sent.
 * @param {Peer} peer
 * @param {Hash[]} hashes
 */

Pool.prototype.getBlock = function getBlock(peer, hashes) {
  var now = util.ms();
  var items = [];
  var i, hash;

  if (!this.loaded)
    return;

  if (!peer.handshake)
    throw new Error('Peer handshake not complete (getdata).');

  if (peer.destroyed)
    throw new Error('Peer is destroyed (getdata).');

  for (i = 0; i < hashes.length; i++) {
    hash = hashes[i];

    if (this.blockMap.has(hash))
      continue;

    this.blockMap.insert(hash);
    peer.blockMap.set(hash, now);

    if (this.chain.synced)
      now += 100;

    items.push(hash);
  }

  if (items.length === 0)
    return;

  this.logger.debug(
    'Requesting %d/%d blocks from peer with getdata (%s).',
    items.length,
    this.blockMap.size,
    peer.hostname());

  peer.getBlock(items);
};

/**
 * Queue a `getdata` request to be sent.
 * @param {Peer} peer
 * @param {Hash[]} hashes
 */

Pool.prototype.getTX = function getTX(peer, hashes) {
  var now = util.ms();
  var items = [];
  var i, hash;

  if (!this.loaded)
    return;

  if (!peer.handshake)
    throw new Error('Peer handshake not complete (getdata).');

  if (peer.destroyed)
    throw new Error('Peer is destroyed (getdata).');

  for (i = 0; i < hashes.length; i++) {
    hash = hashes[i];

    if (this.txMap.has(hash))
      continue;

    this.txMap.insert(hash);
    peer.txMap.set(hash, now);

    now += 50;

    items.push(hash);
  }

  if (items.length === 0)
    return;

  this.logger.debug(
    'Requesting %d/%d txs from peer with getdata (%s).',
    items.length,
    this.txMap.size,
    peer.hostname());

  peer.getTX(items);
};

/**
 * Test whether the chain has or has seen an item.
 * @method
 * @param {Hash} hash
 * @returns {Promise} - Returns Boolean.
 */

Pool.prototype.hasBlock = co(function* hasBlock(hash) {
  // Check the lock.
  if (this.locker.has(hash))
    return true;

  // Check the chain.
  if (yield this.chain.has(hash))
    return true;

  return false;
});

/**
 * Test whether the mempool has or has seen an item.
 * @param {Hash} hash
 * @returns {Promise} - Returns Boolean.
 */

Pool.prototype.hasTX = function hasTX(hash) {
  // Check the lock queue.
  if (this.locker.has(hash))
    return true;

  if (!this.mempool) {
    // Check the TX filter if
    // we don't have a mempool.
    if (!this.txFilter.added(hash, 'hex'))
      return true;
  } else {
    // Check the mempool.
    if (this.mempool.has(hash))
      return true;

    // If we recently rejected this item. Ignore.
    if (this.mempool.hasReject(hash)) {
      this.logger.spam('Saw known reject of %s.', util.revHex(hash));
      return true;
    }
  }

  return false;
};

/**
 * Queue a `getdata` request to be sent.
 * Check tx existence before requesting.
 * @param {Peer} peer
 * @param {Hash[]} hashes
 */

Pool.prototype.ensureTX = function ensureTX(peer, hashes) {
  var items = [];
  var i, hash;

  for (i = 0; i < hashes.length; i++) {
    hash = hashes[i];

    if (this.hasTX(hash))
      continue;

    items.push(hash);
  }

  this.getTX(peer, items);
};

/**
 * Fulfill a requested tx.
 * @param {Peer} peer
 * @param {Hash} hash
 * @returns {Boolean}
 */

Pool.prototype.resolveTX = function resolveTX(peer, hash) {
  if (!peer.txMap.has(hash))
    return false;

  peer.txMap.remove(hash);

  assert(this.txMap.has(hash));
  this.txMap.remove(hash);

  return true;
};

/**
 * Fulfill a requested block.
 * @param {Peer} peer
 * @param {Hash} hash
 * @returns {Boolean}
 */

Pool.prototype.resolveBlock = function resolveBlock(peer, hash) {
  if (!peer.blockMap.has(hash))
    return false;

  peer.blockMap.remove(hash);

  assert(this.blockMap.has(hash));
  this.blockMap.remove(hash);

  return true;
};

/**
 * Fulfill a requested item.
 * @param {Peer} peer
 * @param {InvItem} item
 * @returns {Boolean}
 */

Pool.prototype.resolveItem = function resolveItem(peer, item) {
  if (item.isBlock())
    return this.resolveBlock(peer, item.hash);

  if (item.isTX())
    return this.resolveTX(peer, item.hash);

  return false;
};

/**
 * Broadcast a transaction or block.
 * @param {TX|Block} msg
 * @returns {Promise}
 */

Pool.prototype.broadcast = function broadcast(msg) {
  var hash = msg.hash('hex');
  var item = this.invMap.get(hash);

  if (item) {
    item.refresh();
    item.announce();
  } else {
    item = new BroadcastItem(this, msg);
    item.start();
    item.announce();
  }

  return new Promise(function(resolve, reject) {
    item.addJob(resolve, reject);
  });
};

/**
 * Announce a block to all peers.
 * @param {Block} tx
 */

Pool.prototype.announceBlock = function announceBlock(msg) {
  var peer;

  for (peer = this.peers.head(); peer; peer = peer.next)
    peer.announceBlock(msg);
};

/**
 * Announce a transaction to all peers.
 * @param {TX} tx
 */

Pool.prototype.announceTX = function announceTX(msg) {
  var peer;

  for (peer = this.peers.head(); peer; peer = peer.next)
    peer.announceTX(msg);
};

/**
 * Attempt to retrieve external IP from icanhazip.com.
 * @method
 * @returns {Promise}
 */

Pool.prototype.getIP = co(function* getIP() {
  var res, ip;

  if (request.unsupported) {
    try {
      return new Promise(function(resolve, reject) {
        var xhr = new XMLHttpRequest()
        xhr.onreadystatechange = function() {
          if(this.readyState == 4 && this.status == 200) {
            if(IP.isV4String(this.responseText.trim()))
              return resolve(this.responseText.trim())
          }
        }
        xhr.open("GET", "http://icanhazip.com", true)
        xhr.send()
      })
    } catch(e) {
      throw new Error('Could not find IP.');
    }
  } else {
    try {
      res = yield request({
        method: 'GET',
        uri: 'http://icanhazip.com',
        expect: 'txt',
        timeout: 3000
      });
    } catch (e) {
      return yield this.getIP2();
    }

<<<<<<< HEAD
    ip = res.body.trim();
=======
  try {
    res = yield request({
      method: 'GET',
      uri: 'http://icanhazip.com',
      expect: 'txt',
      timeout: 2000
    });
  } catch (e) {
    return yield this.getIP2();
  }
>>>>>>> 2e4a7594

    try {
      ip = IP.normalize(ip);
    } catch (e) {
      return yield this.getIP2();
    }

    return ip;
  }
});

/**
 * Attempt to retrieve external IP from dyndns.org.
 * @method
 * @returns {Promise}
 */

Pool.prototype.getIP2 = co(function* getIP2() {
  var res, match, ip;

  if (request.unsupported)
    throw new Error('Could not find IP.');

  res = yield request({
    method: 'GET',
    uri: 'http://checkip.dyndns.org',
    expect: 'html',
    timeout: 2000
  });

  match = /IP Address:\s*([0-9a-f.:]+)/i.exec(res.body);

  if (!match)
    throw new Error('Could not find IP.');

  ip = match[1];

  return IP.normalize(ip);
});

/**
 * PoolOptions
 * @alias module:net.PoolOptions
 * @constructor
 */

function PoolOptions(options) {
  if (!(this instanceof PoolOptions))
    return new PoolOptions(options);

  this.network = Network.primary;
  this.logger = null;
  this.chain = null;
  this.mempool = null;

  this.nonces = new NonceList();

  this.prefix = null;
  this.checkpoints = true;
  this.spv = false;
  this.bip37 = false;
  this.listen = false;
  this.compact = true;
  this.noRelay = false;
  this.host = '0.0.0.0';
  this.port = this.network.port;
  this.publicHost = '0.0.0.0';
  this.publicPort = this.network.port;
  this.maxOutbound = 8;
  this.maxInbound = 8;
  this.createSocket = this._createSocket.bind(this);
  this.createServer = tcp.createServer;
  this.resolve = this._resolve.bind(this);
  this.proxy = null;
  this.onion = false;
  this.upnp = false;
  this.selfish = false;
  this.version = common.PROTOCOL_VERSION;
  this.agent = common.USER_AGENT;
  this.bip151 = false;
  this.bip150 = false;
  this.authPeers = [];
  this.knownPeers = {};
  this.identityKey = ec.generatePrivateKey();
  this.banScore = common.BAN_SCORE;
  this.banTime = common.BAN_TIME;
  this.feeRate = -1;
  this.seeds = this.network.seeds;
  this.nodes = [];
  this.invTimeout = 60000;
  this.blockMode = 0;
  this.services = common.LOCAL_SERVICES;
  this.requiredServices = common.REQUIRED_SERVICES;
  this.persistent = false;

  this.fromOptions(options);
}

/**
 * Inject properties from object.
 * @private
 * @param {Object} options
 * @returns {PoolOptions}
 */

PoolOptions.prototype.fromOptions = function fromOptions(options) {
  var raw;

  assert(options, 'Pool requires options.');
  assert(options.chain && typeof options.chain === 'object',
    'Pool options require a blockchain.');

  this.chain = options.chain;
  this.network = options.chain.network;
  this.logger = options.chain.logger;

  this.port = this.network.port;
  this.seeds = this.network.seeds;
  this.port = this.network.port;
  this.publicPort = this.network.port;

  if (options.logger != null) {
    assert(typeof options.logger === 'object');
    this.logger = options.logger;
  }

  if (options.mempool != null) {
    assert(typeof options.mempool === 'object');
    this.mempool = options.mempool;
  }

  if (options.prefix != null) {
    assert(typeof options.prefix === 'string');
    this.prefix = options.prefix;
  }

  if (options.checkpoints != null) {
    assert(typeof options.checkpoints === 'boolean');
    assert(options.checkpoints === this.chain.options.checkpoints);
    this.checkpoints = options.checkpoints;
  } else {
    this.checkpoints = this.chain.options.checkpoints;
  }

  if (options.spv != null) {
    assert(typeof options.spv === 'boolean');
    assert(options.spv === this.chain.options.spv);
    this.spv = options.spv;
  } else {
    this.spv = this.chain.options.spv;
  }

  if (options.bip37 != null) {
    assert(typeof options.bip37 === 'boolean');
    this.bip37 = options.bip37;
  }

  if (options.listen != null) {
    assert(typeof options.listen === 'boolean');
    this.listen = options.listen;
  }

  if (options.compact != null) {
    assert(typeof options.compact === 'boolean');
    this.compact = options.compact;
  }

  if (options.noRelay != null) {
    assert(typeof options.noRelay === 'boolean');
    this.noRelay = options.noRelay;
  }

  if (options.host != null) {
    assert(typeof options.host === 'string');
    raw = IP.toBuffer(options.host);
    this.host = IP.toString(raw);
    if (IP.isRoutable(raw))
      this.publicHost = this.host;
  }

  if (options.port != null) {
    assert(typeof options.port === 'number');
    assert(options.port > 0 && options.port <= 0xffff);
    this.port = options.port;
    this.publicPort = options.port;
  }

  if (options.publicHost != null) {
    assert(typeof options.publicHost === 'string');
    this.publicHost = IP.normalize(options.publicHost);
  }

  if (options.publicPort != null) {
    assert(typeof options.publicPort === 'number');
    assert(options.publicPort > 0 && options.publicPort <= 0xffff);
    this.publicPort = options.publicPort;
  }

  if (options.maxOutbound != null) {
    assert(typeof options.maxOutbound === 'number');
    assert(options.maxOutbound > 0);
    this.maxOutbound = options.maxOutbound;
  }

  if (options.maxInbound != null) {
    assert(typeof options.maxInbound === 'number');
    this.maxInbound = options.maxInbound;
  }

  if (options.createSocket) {
    assert(typeof options.createSocket === 'function');
    this.createSocket = options.createSocket;
  }

  if (options.createServer) {
    assert(typeof options.createServer === 'function');
    this.createServer = options.createServer;
  }

  if (options.resolve) {
    assert(typeof options.resolve === 'function');
    this.resolve = options.resolve;
  }

  if (options.proxy) {
    assert(typeof options.proxy === 'string');
    this.proxy = options.proxy;
  }

  if (options.onion != null) {
    assert(typeof options.onion === 'boolean');
    this.onion = options.onion;
  }

  if (options.upnp != null) {
    assert(typeof options.upnp === 'boolean');
    this.upnp = options.upnp;
  }

  if (options.selfish) {
    assert(typeof options.selfish === 'boolean');
    this.selfish = options.selfish;
  }

  if (options.version) {
    assert(typeof options.version === 'number');
    this.version = options.version;
  }

  if (options.agent) {
    assert(typeof options.agent === 'string');
    assert(options.agent.length <= 255);
    this.agent = options.agent;
  }

  if (options.bip151 != null) {
    assert(typeof options.bip151 === 'boolean');
    this.bip151 = options.bip151;
  }

  if (options.bip150 != null) {
    assert(typeof options.bip150 === 'boolean');
    assert(this.bip151, 'Cannot enable bip150 without bip151.');

    if (options.knownPeers) {
      assert(typeof options.knownPeers === 'object');
      assert(!Array.isArray(options.knownPeers));
      this.knownPeers = options.knownPeers;
    }

    if (options.authPeers) {
      assert(Array.isArray(options.authPeers));
      this.authPeers = options.authPeers;
    }

    if (options.identityKey) {
      assert(Buffer.isBuffer(options.identityKey),
        'Identity key must be a buffer.');
      assert(ec.privateKeyVerify(options.identityKey),
        'Invalid identity key.');
      this.identityKey = options.identityKey;
    }
  }

  if (options.banScore != null) {
    assert(typeof this.options.banScore === 'number');
    this.banScore = this.options.banScore;
  }

  if (options.banTime != null) {
    assert(typeof this.options.banTime === 'number');
    this.banTime = this.options.banTime;
  }

  if (options.feeRate != null) {
    assert(typeof this.options.feeRate === 'number');
    this.feeRate = this.options.feeRate;
  }

  if (options.seeds) {
    assert(Array.isArray(options.seeds));
    this.seeds = options.seeds;
  }

  if (options.preferredSeed != null) {
    assert(typeof options.preferredSeed === 'string');
    this.preferredSeed = options.preferredSeed;
  }

  if (options.nodes) {
    assert(Array.isArray(options.nodes));
    this.nodes = options.nodes;
  }

  if (options.invTimeout != null) {
    assert(typeof options.invTimeout === 'number');
    this.invTimeout = options.invTimeout;
  }

  if (options.blockMode != null) {
    assert(typeof options.blockMode === 'number');
    this.blockMode = options.blockMode;
  }

  if (options.persistent != null) {
    assert(typeof options.persistent === 'boolean');
    this.persistent = options.persistent;
  }

  if (this.spv) {
    this.requiredServices |= common.services.BLOOM;
    this.services &= ~common.services.NETWORK;
    this.noRelay = true;
    this.checkpoints = true;
    this.compact = false;
    this.bip37 = false;
    this.listen = false;
  }

  if (this.selfish) {
    this.services &= ~common.services.NETWORK;
    this.bip37 = false;
  }

  if (this.bip37)
    this.services |= common.services.BLOOM;

  if (this.proxy)
    this.listen = false;

  if (options.services != null) {
    assert(util.isUInt32(options.services));
    this.services = options.services;
  }

  if (options.requiredServices != null) {
    assert(util.isUInt32(options.requiredServices));
    this.requiredServices = options.requiredServices;
  }

  return this;
};

/**
 * Instantiate options from object.
 * @param {Object} options
 * @returns {PoolOptions}
 */

PoolOptions.fromOptions = function fromOptions(options) {
  return new PoolOptions().fromOptions(options);
};

/**
 * Get the chain height.
 * @private
 * @returns {Number}
 */

PoolOptions.prototype.getHeight = function getHeight() {
  return this.chain.height;
};

/**
 * Test whether the chain is synced.
 * @private
 * @returns {Boolean}
 */

PoolOptions.prototype.isFull = function isFull() {
  return this.chain.synced;
};

/**
 * Get required services for outbound peers.
 * @private
 * @returns {Number}
 */

PoolOptions.prototype.getRequiredServices = function getRequiredServices() {
  var services = this.requiredServices;
  if (this.hasWitness())
    services |= common.services.WITNESS;
  return services;
};

/**
 * Whether segwit is enabled.
 * @private
 * @returns {Boolean}
 */

PoolOptions.prototype.hasWitness = function hasWitness() {
  return this.chain.state.hasWitness();
};

/**
 * Create a version packet nonce.
 * @private
 * @param {String} hostname
 * @returns {Buffer}
 */

PoolOptions.prototype.createNonce = function createNonce(hostname) {
  return this.nonces.alloc(hostname);
};

/**
 * Test whether version nonce is ours.
 * @private
 * @param {Buffer} nonce
 * @returns {Boolean}
 */

PoolOptions.prototype.hasNonce = function hasNonce(nonce) {
  return this.nonces.has(nonce);
};

/**
 * Get fee rate for txid.
 * @private
 * @param {Hash} hash
 * @returns {Rate}
 */

PoolOptions.prototype.getRate = function getRate(hash) {
  var entry;

  if (!this.mempool)
    return -1;

  entry = this.mempool.getEntry(hash);

  if (!entry)
    return -1;

  return entry.getRate();
};

/**
 * Default createSocket call.
 * @private
 * @param {Number} port
 * @param {String} host
 * @returns {net.Socket}
 */

PoolOptions.prototype._createSocket = function createSocket(port, host) {
  return tcp.createSocket(port, host, this.proxy);
};

/**
 * Default resolve call.
 * @private
 * @param {String} name
 * @returns {String[]}
 */

PoolOptions.prototype._resolve = function resolve(name) {
  if (this.onion)
    return dns.lookup(name, this.proxy);

  return dns.lookup(name);
};

/**
 * Peer List
 * @alias module:net.PeerList
 * @constructor
 * @param {Object} options
 */

function PeerList() {
  this.map = {};
  this.list = new List();
  this.load = null;
  this.inbound = 0;
  this.outbound = 0;
}

/**
 * Get the list head.
 * @returns {Peer}
 */

PeerList.prototype.head = function head() {
  return this.list.head;
};

/**
 * Get the list tail.
 * @returns {Peer}
 */

PeerList.prototype.tail = function tail() {
  return this.list.tail;
};

/**
 * Get list size.
 * @returns {Number}
 */

PeerList.prototype.size = function size() {
  return this.list.size;
};

/**
 * Add peer to list.
 * @param {Peer} peer
 */

PeerList.prototype.add = function add(peer) {
  assert(this.list.push(peer));

  assert(!this.map[peer.hostname()]);
  this.map[peer.hostname()] = peer;

  if (peer.outbound)
    this.outbound++;
  else
    this.inbound++;
};

/**
 * Remove peer from list.
 * @param {Peer} peer
 */

PeerList.prototype.remove = function remove(peer) {
  assert(this.list.remove(peer));

  assert(this.map[peer.hostname()]);
  delete this.map[peer.hostname()];

  if (peer === this.load) {
    assert(peer.loader);
    peer.loader = false;
    this.load = null;
  }

  if (peer.outbound)
    this.outbound--;
  else
    this.inbound--;
};

/**
 * Get peer by hostname.
 * @param {String} hostname
 * @returns {Peer}
 */

PeerList.prototype.get = function get(hostname) {
  return this.map[hostname];
};

/**
 * Test whether a peer exists.
 * @param {String} hostname
 * @returns {Boolean}
 */

PeerList.prototype.has = function has(hostname) {
  return this.map[hostname] != null;
};

/**
 * Destroy peer list (kills peers).
 */

PeerList.prototype.destroy = function destroy() {
  var peer, next;

  for (peer = this.list.head; peer; peer = next) {
    next = peer.next;
    peer.destroy();
  }
};

/**
 * Represents an item that is broadcasted via an inv/getdata cycle.
 * @alias module:net.BroadcastItem
 * @constructor
 * @private
 * @param {Pool} pool
 * @param {TX|Block} msg
 * @emits BroadcastItem#ack
 * @emits BroadcastItem#reject
 * @emits BroadcastItem#timeout
 */

function BroadcastItem(pool, msg) {
  var item;

  if (!(this instanceof BroadcastItem))
    return new BroadcastItem(pool, msg);

  assert(!msg.mutable, 'Cannot broadcast mutable item.');

  item = msg.toInv();

  this.pool = pool;
  this.hash = item.hash;
  this.type = item.type;
  this.msg = msg;
  this.jobs = [];
}

util.inherits(BroadcastItem, EventEmitter);

/**
 * Add a job to be executed on ack, timeout, or reject.
 * @returns {Promise}
 */

BroadcastItem.prototype.addJob = function addJob(resolve, reject) {
  this.jobs.push(co.job(resolve, reject));
};

/**
 * Start the broadcast.
 */

BroadcastItem.prototype.start = function start() {
  assert(!this.timeout, 'Already started.');
  assert(!this.pool.invMap.has(this.hash), 'Already started.');

  this.pool.invMap.set(this.hash, this);

  this.refresh();

  return this;
};

/**
 * Refresh the timeout on the broadcast.
 */

BroadcastItem.prototype.refresh = function refresh() {
  var self = this;

  if (this.timeout != null) {
    clearTimeout(this.timeout);
    this.timeout = null;
  }

  this.timeout = setTimeout(function() {
    self.emit('timeout');
    self.reject(new Error('Timed out.'));
  }, this.pool.options.invTimeout);
};

/**
 * Announce the item.
 */

BroadcastItem.prototype.announce = function announce() {
  switch (this.type) {
    case invTypes.TX:
      this.pool.announceTX(this.msg);
      break;
    case invTypes.BLOCK:
      this.pool.announceBlock(this.msg);
      break;
    default:
      assert(false, 'Bad type.');
      break;
  }
};

/**
 * Finish the broadcast.
 */

BroadcastItem.prototype.cleanup = function cleanup() {
  assert(this.timeout != null, 'Already finished.');
  assert(this.pool.invMap.has(this.hash), 'Already finished.');

  clearTimeout(this.timeout);
  this.timeout = null;

  this.pool.invMap.remove(this.hash);
};

/**
 * Finish the broadcast, return with an error.
 * @param {Error} err
 */

BroadcastItem.prototype.reject = function reject(err) {
  var i, job;

  this.cleanup();

  for (i = 0; i < this.jobs.length; i++) {
    job = this.jobs[i];
    job.reject(err);
  }

  this.jobs.length = 0;
};

/**
 * Finish the broadcast successfully.
 */

BroadcastItem.prototype.resolve = function resolve() {
  var i, job;

  this.cleanup();

  for (i = 0; i < this.jobs.length; i++) {
    job = this.jobs[i];
    job.resolve(false);
  }

  this.jobs.length = 0;
};

/**
 * Handle an ack from a peer.
 * @param {Peer} peer
 */

BroadcastItem.prototype.handleAck = function handleAck(peer) {
  var self = this;
  var i, job;

  setTimeout(function() {
    self.emit('ack', peer);

    for (i = 0; i < self.jobs.length; i++) {
      job = self.jobs[i];
      job.resolve(true);
    }

    self.jobs.length = 0;
  }, 1000);
};

/**
 * Handle a reject from a peer.
 * @param {Peer} peer
 */

BroadcastItem.prototype.handleReject = function handleReject(peer) {
  var i, job;

  this.emit('reject', peer);

  for (i = 0; i < this.jobs.length; i++) {
    job = this.jobs[i];
    job.resolve(false);
  }

  this.jobs.length = 0;
};

/**
 * Inspect the broadcast item.
 * @returns {String}
 */

BroadcastItem.prototype.inspect = function inspect() {
  return '<BroadcastItem:'
    + ' type=' + (this.type === invTypes.TX ? 'tx' : 'block')
    + ' hash=' + util.revHex(this.hash)
    + '>';
};

/**
 * NonceList
 * @constructor
 * @ignore
 */

function NonceList() {
  this.map = {};
  this.hosts = {};
}

NonceList.prototype.alloc = function alloc(hostname) {
  var nonce, key;

  for (;;) {
    nonce = util.nonce();
    key = nonce.toString('hex');
    if (!this.map[key]) {
      this.map[key] = hostname;
      assert(!this.hosts[hostname]);
      this.hosts[hostname] = key;
      break;
    }
  }

  return nonce;
};

NonceList.prototype.has = function has(nonce) {
  var key = nonce.toString('hex');
  return this.map[key] != null;
};

NonceList.prototype.remove = function remove(hostname) {
  var key = this.hosts[hostname];

  if (!key)
    return false;

  delete this.hosts[hostname];

  assert(this.map[key]);
  delete this.map[key];

  return true;
};

/**
 * HeaderEntry
 * @constructor
 * @ignore
 */

function HeaderEntry(hash, height) {
  this.hash = hash;
  this.height = height;
  this.prev = null;
  this.next = null;
}

/*
 * Expose
 */

module.exports = Pool;<|MERGE_RESOLUTION|>--- conflicted
+++ resolved
@@ -3791,20 +3791,7 @@
       return yield this.getIP2();
     }
 
-<<<<<<< HEAD
     ip = res.body.trim();
-=======
-  try {
-    res = yield request({
-      method: 'GET',
-      uri: 'http://icanhazip.com',
-      expect: 'txt',
-      timeout: 2000
-    });
-  } catch (e) {
-    return yield this.getIP2();
-  }
->>>>>>> 2e4a7594
 
     try {
       ip = IP.normalize(ip);
