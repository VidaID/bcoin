/*!
 * pool.js - peer management for bcoin
 * Copyright (c) 2014-2015, Fedor Indutny (MIT License)
 * Copyright (c) 2014-2017, Christopher Jeffrey (MIT License).
 * https://github.com/bcoin-org/bcoin
 */

'use strict';

var assert = require('assert');
var EventEmitter = require('events').EventEmitter;
var AsyncObject = require('../utils/asyncobject');
var util = require('../utils/util');
var IP = require('../utils/ip');
var co = require('../utils/co');
var common = require('./common');
var chainCommon = require('../blockchain/common');
var Address = require('../primitives/address');
var BIP150 = require('./bip150');
var BIP151 = require('./bip151');
var BIP152 = require('./bip152');
var Bloom = require('../utils/bloom');
var ec = require('../crypto/ec');
var Lock = require('../utils/lock');
var Network = require('../protocol/network');
var Peer = require('./peer');
var request = require('../http/request');
var List = require('../utils/list');
var tcp = require('./tcp');
var dns = require('./dns');
var HostList = require('./hostlist');
var UPNP = require('./upnp');
var InvItem = require('../primitives/invitem');
var Map = require('../utils/map');
var packets = require('./packets');
var services = common.services;
var invTypes = InvItem.types;
var packetTypes = packets.types;
var scores = HostList.scores;

/**
 * A pool of peers for handling all network activity.
 * @alias module:net.Pool
 * @constructor
 * @param {Object} options
 * @param {Chain} options.chain
 * @param {Mempool?} options.mempool
 * @param {Number?} [options.maxOutbound=8] - Maximum number of peers.
 * @param {Boolean?} options.spv - Do an SPV sync.
 * @param {Boolean?} options.noRelay - Whether to ask
 * for relayed transactions.
 * @param {Number?} [options.feeRate] - Fee filter rate.
 * @param {Number?} [options.invTimeout=60000] - Timeout for broadcasted
 * objects.
 * @param {Boolean?} options.listen - Whether to spin up a server socket
 * and listen for peers.
 * @param {Boolean?} options.selfish - A selfish pool. Will not serve blocks,
 * headers, hashes, utxos, or transactions to peers.
 * @param {Boolean?} options.broadcast - Whether to automatically broadcast
 * transactions accepted to our mempool.
 * @param {String[]} options.seeds
 * @param {Function?} options.createSocket - Custom function to create a socket.
 * Must accept (port, host) and return a node-like socket.
 * @param {Function?} options.createServer - Custom function to create a server.
 * Must return a node-like server.
 * @emits Pool#block
 * @emits Pool#tx
 * @emits Pool#peer
 * @emits Pool#open
 * @emits Pool#close
 * @emits Pool#error
 * @emits Pool#reject
 */

function Pool(options) {
  if (!(this instanceof Pool))
    return new Pool(options);

  AsyncObject.call(this);

  this.options = new PoolOptions(options);

  this.network = this.options.network;
  this.logger = this.options.logger;
  this.chain = this.options.chain;
  this.mempool = this.options.mempool;
  this.server = this.options.createServer();
  this.nonces = this.options.nonces;

  this.locker = new Lock(true);
  this.connected = false;
  this.disconnecting = false;
  this.syncing = false;
  this.spvFilter = null;
  this.txFilter = null;
  this.blockMap = new Map();
  this.txMap = new Map();
  this.compactBlocks = new Map();
  this.invMap = new Map();
  this.pendingFilter = null;
  this.pendingRefill = null;

  this.checkpoints = false;
  this.headerChain = new List();
  this.headerNext = null;
  this.headerTip = null;
  this.headerFails = 0;

  this.peers = new PeerList();
  this.authdb = new BIP150.AuthDB(this.options);
  this.hosts = new HostList(this.options);
  this.hosts.address = this.address;
  //this._onTimeout = this.onTimeout.bind(this);
  //this._onInterval = this.onInterval.bind(this);

  this._initOptions();
  this._init();
};

util.inherits(Pool, AsyncObject);

/**
 * Initialize options.
 * @private
 */

Pool.prototype._initOptions = function _initOptions() {
  if (this.options.relay == null)
    this.options.relay = !this.options.spv;

  if (this.options.headers == null)
    this.options.headers = this.options.spv;

  if (!this.options.witness) {
    this.address.services &= ~common.services.WITNESS;
    this.needed &= ~common.services.WITNESS;
  }

  if (this.options.host != null) {
    assert(typeof this.options.host === 'string');
    this.address.setHost(this.options.host);
  }

  if (this.options.port != null) {
    assert(typeof this.options.port === 'number');
    this.address.setPort(this.options.port);
  }

  if (this.options.maxOutbound != null) {
    assert(typeof this.options.maxOutbound === 'number');
    this.maxOutbound = this.options.maxOutbound;
  }

  if (this.options.maxInbound != null) {
    assert(typeof this.options.maxInbound === 'number');
    this.maxInbound = this.options.maxInbound;
  }

  if (this.options.createSocket) {
    assert(typeof this.options.createSocket === 'function');
    this.createSocket = this.options.createSocket;
  }

  if (this.options.createServer) {
    assert(typeof this.options.createServer === 'function');
    this.createServer = this.options.createServer;
  }

  if (this.options.resolve) {
    assert(typeof this.options.resolve === 'function');
    this.resolve = this.options.resolve;
  }

  if (this.options.proxyServer) {
    assert(typeof this.options.proxyServer === 'string');
    this.proxyServer = this.options.proxyServer;
  }

  if (this.options.bip150) {
    assert(typeof this.options.bip151 === 'boolean');

    this.auth = new BIP150.AuthDB();

    if (this.options.authPeers)
      this.auth.setAuthorized(this.options.authPeers);

    if (this.options.knownPeers)
      this.auth.setKnown(this.options.knownPeers);

    this.identityKey = this.options.identityKey || ec.generatePrivateKey();

    assert(Buffer.isBuffer(this.identityKey), 'Identity key must be a buffer.');
    assert(ec.privateKeyVerify(this.identityKey),
      'Invalid identity key.');
  }

  if (this.options.banScore != null) {
    assert(typeof this.options.banScore === 'number');
    this.banScore = this.options.banScore;
  }

  if (this.options.banTime != null) {
    assert(typeof this.options.banTime === 'number');
    this.banTime = this.options.banTime;
  }

  if (this.options.loadTimeout != null) {
    assert(typeof this.options.loadTimeout === 'number');
    this.loadTimeout = this.options.loadTimeout;
  }

  if (this.options.feeRate != null) {
    assert(typeof this.options.feeRate === 'number');
    this.feeRate = this.options.feeRate;
  }

  if (this.options.seeds)
    this.hosts.setSeeds(this.options.seeds);

  if (this.options.preferredSeed)
    this.hosts.setSeeds([this.options.preferredSeed].concat(this.network.seeds));

  if (this.options.spv)
    this.spvFilter = Bloom.fromRate(20000, 0.001, Bloom.flags.ALL);

  if (!this.options.mempool)
    this.txFilter = new Bloom.Rolling(50000, 0.000001);

  this._init();
};

util.inherits(Pool, AsyncObject);

/**
 * Max number of header chain failures
 * before disabling checkpoints.
 * @const {Number}
 * @default
 */

Pool.MAX_HEADER_FAILS = 1000;

/**
 * Discovery interval for UPNP and DNS seeds.
 * @const {Number}
 * @default
 */

Pool.DISCOVERY_INTERVAL = 120000;

/**
 * Initialize the pool.
 * @private
 */

Pool.prototype._init = function _init() {
  var self = this;

  this.server.on('error', function(err) {
    self.emit('error', err);
  });

  this.server.on('connection', function(socket) {
    self.handleSocket(socket);
    self.emit('connection', socket);
  });

  this.server.on('listening', function() {
    var data = self.server.address();
    self.logger.info(
      'Pool server listening on %s (port=%d).',
      data.address, data.port);
    self.emit('listening', data);
  });

  this.chain.on('block', function(block, entry) {
    self.emit('block', block, entry);
  });

  this.chain.on('reset', function() {
    if (self.checkpoints)
      self.resetChain();
    self.forceSync();
  });

  this.chain.on('full', function() {
    self.sync();
    self.emit('full');
    self.logger.info('Chain is fully synced (height=%d).', self.chain.height);
  });

  if (this.mempool) {
    this.mempool.on('tx', function(tx) {
      self.emit('tx', tx);
    });
  }

  if (!this.options.selfish && !this.options.spv) {
    if (this.mempool) {
      this.mempool.on('tx', function(tx) {
        self.announceTX(tx);
      });
    }

    // Normally we would also broadcast
    // competing chains, but we want to
    // avoid getting banned if an evil
    // miner sends us an invalid competing
    // chain that we can't connect and
    // verify yet.
    this.chain.on('block', function(block) {
      if (!self.chain.synced)
        return;
      self.announceBlock(block);
    });
  }
};

/**
 * Open the pool, wait for the chain to load.
 * @method
 * @alias Pool#open
 * @returns {Promise}
 */

Pool.prototype._open = co(function* _open() {
  var key;

  if (this.mempool)
    yield this.mempool.open();
  else
    yield this.chain.open();

  yield this.hosts.open();

  this.logger.info('Pool loaded (maxpeers=%d).', this.options.maxOutbound);

  if (this.options.bip150) {
    key = ec.publicKeyCreate(this.options.identityKey, true);
    this.logger.info('Identity public key: %s.', key.toString('hex'));
    this.logger.info('Identity address: %s.', BIP150.address(key));
  }

  this.resetChain();
});

/**
 * Reset header chain.
 */

Pool.prototype.resetChain = function resetChain() {
  var tip = this.chain.tip;

  if (!this.options.checkpoints)
    return;

  this.checkpoints = false;
  this.chain.checkpoints = false;
  this.headerTip = null;
  this.headerChain.reset();
  this.headerNext = null;

  if (tip.height < this.network.lastCheckpoint) {
    this.checkpoints = true;
    this.chain.checkpoints = true;
    this.headerTip = this.getNextTip(tip.height);
    this.headerChain.push(new HeaderEntry(tip.hash, tip.height));
    this.logger.info(
      'Initialized header chain to height %d (checkpoint=%s).',
      tip.height, util.revHex(this.headerTip.hash));
  }
};

/**
 * Close and destroy the pool.
 * @method
 * @alias Pool#close
 * @returns {Promise}
 */

Pool.prototype._close = co(function* close() {
  yield this.disconnect();
  yield this.hosts.close();
});

/**
 * Connect to the network.
 * @method
 * @returns {Promise}
 */

Pool.prototype.connect = co(function* connect() {
  var unlock = yield this.locker.lock();
  try {
    return yield this._connect();
  } finally {
    unlock();
  }
});

/**
 * Connect to the network (no lock).
 * @method
 * @returns {Promise}
 */

Pool.prototype._connect = co(function* connect() {
  assert(this.loaded, 'Pool is not loaded.');

  if (this.connected)
    return;

  yield this.hosts.open();
  yield this.authdb.open();

  yield this.discoverGateway();
  yield this.discoverExternal();
  yield this.discoverSeeds();

  this.fillOutbound();

  yield this.listen();

  this.startTimer();

  this.connected = true;
});

/**
 * Disconnect from the network.
 * @method
 * @returns {Promise}
 */

Pool.prototype.disconnect = co(function* disconnect() {
  var unlock = yield this.locker.lock();
  try {
    return yield this._disconnect();
  } finally {
    unlock();
  }
});

/**
 * Disconnect from the network.
 * @method
 * @returns {Promise}
 */

Pool.prototype._disconnect = co(function* disconnect() {
  var i, item, hashes, hash;

  assert(this.loaded, 'Pool is not loaded.');

  if (!this.connected)
    return;

  this.disconnecting = true;

  hashes = this.invMap.keys();

  for (i = 0; i < hashes.length; i++) {
    hash = hashes[i];
    item = this.invMap.get(hash);
    item.resolve();
  }

  this.peers.destroy();

  this.blockMap.reset();
  this.txMap.reset();

  if (this.pendingFilter != null) {
    clearTimeout(this.pendingFilter);
    this.pendingFilter = null;
  }

  if (this.pendingRefill != null) {
    clearTimeout(this.pendingRefill);
    this.pendingRefill = null;
  }

  this.checkpoints = false;
  this.chain.checkpoints = false;
  this.headerTip = null;
  this.headerChain.reset();
  this.headerNext = null;

  this.stopTimer();

  yield this.authdb.close();
  yield this.hosts.close();

  yield this.unlisten();

  this.disconnecting = false;
  this.syncing = false;
  this.connected = false;
});

/**
 * Start listening on a server socket.
 * @method
 * @private
 * @returns {Promise}
 */

Pool.prototype.listen = co(function* listen() {
  assert(this.server);
  assert(!this.connected, 'Already listening.');

  if (!this.options.listen)
    return;

  this.server.maxConnections = this.options.maxInbound;

  yield this.server.listen(this.options.port, this.options.host);
});

/**
 * Stop listening on server socket.
 * @method
 * @private
 * @returns {Promise}
 */

Pool.prototype.unlisten = co(function* unlisten() {
  assert(this.server);
  assert(this.connected, 'Not listening.');

  if (!this.options.listen)
    return;

  yield this.server.close();
});

/**
 * Start discovery timer.
 * @private
 */

Pool.prototype.startTimer = function startTimer() {
  assert(this.timer == null, 'Timer already started.');
  this.timer = co.setInterval(this.discover, Pool.DISCOVERY_INTERVAL, this);
};

/**
 * Stop discovery timer.
 * @private
 */

Pool.prototype.stopTimer = function stopTimer() {
  assert(this.timer != null, 'Timer already stopped.');
  co.clearInterval(this.timer);
  this.timer = null;
};

/**
 * Rediscover seeds and internet gateway.
 * Attempt to add port mapping once again.
 * @returns {Promise}
 */

Pool.prototype.discover = co(function* discover() {
  yield this.discoverGateway();
  yield this.discoverSeeds(true);
});

/**
 * Attempt to add port mapping (i.e.
 * remote:8333->local:8333) via UPNP.
 * @returns {Promise}
 */

Pool.prototype.discoverGateway = co(function* discoverGateway() {
  var src = this.options.publicPort;
  var dest = this.options.port;
  var wan, host;

  // Pointless if we're not listening.
  if (!this.options.listen)
    return;

  // UPNP is always optional, since
  // it's likely to not work anyway.
  if (!this.options.upnp)
    return;

  try {
    this.logger.debug('Discovering internet gateway (upnp).');
    wan = yield UPNP.discover();
  } catch (e) {
    this.logger.debug('UPNP error:');
    this.logger.error(e);
    return false;
  }

  try {
    host = yield wan.getExternalIP();
  } catch (e) {
    this.logger.debug('Could not find external IP.');
    this.logger.error(e);
    return false;
  }

  if (this.hosts.addLocal(host, src, scores.UPNP))
    this.logger.info('External IP found (upnp): %s.', host);

  this.logger.debug(
    'Adding port mapping %d->%d.',
    src, dest);

  try {
    yield wan.addPortMapping(host, src, dest);
  } catch (e) {
    this.logger.debug('Could not add port mapping.');
    this.logger.error(e);
    return false;
  }

  return true;
});

/**
 * Attempt to resolve DNS seeds if necessary.
 * @param {Boolean} checkPeers
 * @returns {Promise}
 */

Pool.prototype.discoverSeeds = co(function* discoverSeeds(checkPeers) {
  var max = Math.min(2, this.options.maxOutbound);
  var size = this.hosts.size();
  var total = 0;
  var peer;

  if (this.hosts.dnsSeeds.length === 0)
    return;

  for (peer = this.peers.head(); peer; peer = peer.next) {
    if (!peer.outbound)
      continue;

    if (peer.connected) {
      if (++total > max)
        break;
    }
  }

  if (size === 0 || (checkPeers && total < max)) {
    this.logger.warning('Could not find enough peers.');
    this.logger.warning('Hitting DNS seeds...');

    yield this.hosts.discoverSeeds();

    this.logger.info(
      'Resolved %d hosts from DNS seeds.',
      this.hosts.size() - size);

    this.refill();
  }
});

/**
 * Attempt to discover external IP via HTTP.
 * @returns {Promise}
 */

Pool.prototype.discoverExternal = co(function* discoverExternal() {
  var port = this.options.publicPort;
  var host;

  // Pointless if we're not listening.
  if (!this.options.listen)
    return;

  // Never hit an HTTP server if
  // we're using an outbound proxy.
  if (this.options.proxy)
    return;

  // Try not to hit this if we can avoid it.
  if (this.hosts.local.size > 0)
    return;

  try {
    host = yield this.getIP();
  } catch (e) {
    this.logger.debug('Could not find external IP.');
    this.logger.error(e);
    return;
  }

  if (this.hosts.addLocal(host, port, scores.HTTP))
    this.logger.info('External IP found (http): %s.', host);
});

/**
 * Handle incoming connection.
 * @private
 * @param {net.Socket} socket
 */

Pool.prototype.handleSocket = function handleSocket(socket) {
  var host;

  if (!socket.remoteAddress) {
    this.logger.debug('Ignoring disconnected peer.');
    socket.destroy();
    return;
  }

  host = IP.normalize(socket.remoteAddress);

  if (this.peers.inbound >= this.options.maxInbound) {
    this.logger.debug('Ignoring peer: too many inbound (%s).', host);
    socket.destroy();
    return;
  }

  if (this.hosts.isBanned(host)) {
    this.logger.debug('Ignoring banned peer (%s).', host);
    socket.destroy();
    return;
  }

  host = IP.toHostname(host, socket.remotePort);

  assert(!this.peers.map[host], 'Port collision.');

  this.addInbound(socket);
};

/**
 * Add a loader peer. Necessary for
 * a sync to even begin.
 * @private
 */

Pool.prototype.addLoader = function addLoader() {
  var peer, addr;

  if (!this.loaded)
    return;

  assert(!this.peers.load);

  for (peer = this.peers.head(); peer; peer = peer.next) {
    if (!peer.outbound)
      continue;

    this.logger.info(
      'Repurposing peer for loader (%s).',
      peer.hostname());

    this.setLoader(peer);

    return;
  }

  addr = this.getHost();

  if (!addr)
    return;

  peer = this.createOutbound(addr);

  this.logger.info('Adding loader peer (%s).', peer.hostname());

  this.peers.add(peer);

  this.setLoader(peer);
};

/**
 * Add a loader peer. Necessary for
 * a sync to even begin.
 * @private
 */

Pool.prototype.setLoader = function setLoader(peer) {
  if (!this.loaded)
    return;

  assert(peer.outbound);
  assert(!this.peers.load);
  assert(!peer.loader);

  peer.loader = true;
  this.peers.load = peer;

  this.sendSync(peer);

  this.emit('loader', peer);
};

/**
 * Start the blockchain sync.
 */

Pool.prototype.startSync = function startSync() {
  if (!this.loaded)
    return;

  assert(this.connected, 'Pool is not connected!');

  this.syncing = true;
  this.resync(false);
};

/**
 * Force sending of a sync to each peer.
 */

Pool.prototype.forceSync = function forceSync() {
  if (!this.loaded)
    return;

  assert(this.connected, 'Pool is not connected!');

  this.resync(true);
};

/**
 * Send a sync to each peer.
 */

Pool.prototype.sync = function* sync(force) {
  this.resync(false);
};

/**
 * Stop the sync.
 * @private
 */

Pool.prototype.stopSync = function stopSync() {
  var peer;

  if (!this.syncing)
    return;

  this.syncing = false;

  for (peer = this.peers.head(); peer; peer = peer.next) {
    if (!peer.outbound)
      continue;

    if (!peer.syncing)
      continue;

    peer.syncing = false;
    peer.merkleBlock = null;
    peer.merkleTime = -1;
    peer.merkleMatches = 0;
    peer.merkleMap = null;
    peer.blockTime = -1;
    peer.blockMap.reset();
    peer.compactBlocks.reset();
  }

  this.blockMap.reset();
  this.compactBlocks.reset();
};

/**
 * Send a sync to each peer.
 * @private
 * @param {Boolean?} force
 * @returns {Promise}
 */

Pool.prototype.resync = co(function* resync(force) {
  var peer, locator;

  if (!this.syncing)
    return;

  try {
    locator = yield this.chain.getLocator();
  } catch (e) {
    this.emit('error', e);
    return;
  }

  for (peer = this.peers.head(); peer; peer = peer.next) {
    if (!peer.outbound)
      continue;

    if (!force && peer.syncing)
      continue;

    this.sendLocator(locator, peer);
  }
});

/**
 * Test whether a peer is sync-worthy.
 * @param {Peer} peer
 * @returns {Boolean}
 */

Pool.prototype.isSyncable = function isSyncable(peer) {
  if (!this.syncing)
    return false;

  if (peer.destroyed)
    return false;

  if (!peer.handshake)
    return false;

  if (!(peer.services & services.NETWORK))
    return false;

  if (this.options.hasWitness() && !peer.hasWitness())
    return false;

  if (!peer.loader) {
    if (!this.chain.synced)
      return false;
  }

  return true;
};

/**
 * Start syncing from peer.
 * @method
 * @param {Peer} peer
 * @returns {Promise}
 */

Pool.prototype.sendSync = co(function* sendSync(peer) {
  var locator;

  if (peer.syncing)
    return false;

  if (!this.isSyncable(peer))
    return false;

  peer.syncing = true;
  peer.blockTime = util.ms();

  try {
    locator = yield this.chain.getLocator();
  } catch (e) {
    peer.syncing = false;
    peer.blockTime = -1;
    this.emit('error', e);
    return false;
  }

  return this.sendLocator(locator, peer);
});

/**
 * Send a chain locator and start syncing from peer.
 * @method
 * @param {Hash[]} locator
 * @param {Peer} peer
 * @returns {Boolean}
 */

Pool.prototype.sendLocator = function sendLocator(locator, peer) {
  if (!this.isSyncable(peer))
    return false;

  // Ask for the mempool if we're synced.
  if (this.network.requestMempool) {
    if (peer.loader && this.chain.synced)
      peer.sendMempool();
  }

  peer.syncing = true;
  peer.blockTime = util.ms();

  if (this.checkpoints) {
    peer.sendGetHeaders(locator, this.headerTip.hash);
    return true;
  }

  peer.sendGetBlocks(locator);

  return true;
};

/**
 * Send `mempool` to all peers.
 */

Pool.prototype.sendMempool = function sendMempool() {
  var peer;

  for (peer = this.peers.head(); peer; peer = peer.next)
    peer.sendMempool();
};

/**
 * Send `getaddr` to all peers.
 */

Pool.prototype.sendGetAddr = function sendGetAddr() {
  var peer;

  for (peer = this.peers.head(); peer; peer = peer.next)
    peer.sendGetAddr();
};

/**
 * Request current header chain blocks.
 * @private
 * @param {Peer} peer
 */

Pool.prototype.resolveHeaders = function resolveHeaders(peer) {
  var items = [];
  var node;

  for (node = this.headerNext; node; node = node.next) {
    this.headerNext = node.next;

    items.push(node.hash);

    if (items.length === 50000)
      break;
  }

  this.getBlock(peer, items);
};

/**
 * Update all peer heights by their best hash.
 * @param {Hash} hash
 * @param {Number} height
 */

Pool.prototype.resolveHeight = function resolveHeight(hash, height) {
  var total = 0;
  var peer;

  for (peer = this.peers.head(); peer; peer = peer.next) {
    if (peer.bestHash !== hash)
      continue;

    if (peer.bestHeight !== height) {
      peer.bestHeight = height;
      total++;
    }
  }

  if (total > 0)
    this.logger.debug('Resolved height for %d peers.', total);
};

/**
 * Find the next checkpoint.
 * @private
 * @param {Number} height
 * @returns {Object}
 */

Pool.prototype.getNextTip = function getNextTip(height) {
  var i, next;

  for (i = 0; i < this.network.checkpoints.length; i++) {
    next = this.network.checkpoints[i];
    if (next.height > height)
      return new HeaderEntry(next.hash, next.height);
  }

  throw new Error('Next checkpoint not found.');
};

/**
 * Announce broadcast list to peer.
 * @param {Peer} peer
 */

Pool.prototype.announceList = function announceList(peer) {
  var blocks = [];
  var txs = [];
  var hashes = this.invMap.keys();
  var i, hash, item;

  for (i = 0; i < hashes.length; i++) {
    hash = hashes[i];
    item = this.invMap.get(hash);

    switch (item.type) {
      case invTypes.BLOCK:
        blocks.push(item.msg);
        break;
      case invTypes.TX:
        txs.push(item.msg);
        break;
      default:
        assert(false, 'Bad item type.');
        break;
    }
  }

  if (blocks.length > 0)
    peer.announceBlock(blocks);

  if (txs.length > 0)
    peer.announceTX(txs);
};

/**
 * Get a block/tx from the broadcast map.
 * @private
 * @param {Peer} peer
 * @param {InvItem} item
 * @returns {Promise}
 */

Pool.prototype.getBroadcasted = function getBroadcasted(peer, item) {
  var type = item.isTX() ? invTypes.TX : invTypes.BLOCK;
  var entry = this.invMap.get(item.hash);

  if (!entry)
    return;

  if (type !== entry.type) {
    this.logger.debug(
      'Peer requested item with the wrong type (%s).',
      peer.hostname());
    return;
  }

  this.logger.debug(
    'Peer requested %s %s as a %s packet (%s).',
    item.isTX() ? 'tx' : 'block',
    item.rhash(),
    item.hasWitness() ? 'witness' : 'normal',
    peer.hostname());

  entry.handleAck(peer);

  return entry.msg;
};

/**
 * Get a block/tx either from the broadcast map, mempool, or blockchain.
 * @method
 * @private
 * @param {Peer} peer
 * @param {InvItem} item
 * @returns {Promise}
 */

Pool.prototype.getItem = co(function* getItem(peer, item) {
  var entry = this.getBroadcasted(peer, item);

  if (entry)
    return entry;

  if (this.options.selfish)
    return;

  if (item.isTX()) {
    if (!this.mempool)
      return;
    return this.mempool.getTX(item.hash);
  }

  if (this.chain.options.spv)
    return;

  if (this.chain.options.prune)
    return;

  return yield this.chain.db.getBlock(item.hash);
});

/**
 * Send a block from the broadcast list or chain.
 * @method
 * @private
 * @param {Peer} peer
 * @param {InvItem} item
 * @returns {Boolean}
 */

Pool.prototype.sendBlock = co(function* sendBlock(peer, item, witness) {
  var block = this.getBroadcasted(peer, item);

  // Check for a broadcasted item first.
  if (block) {
    peer.send(new packets.BlockPacket(block, witness));
    return true;
  }

  if (this.options.selfish
      || this.chain.options.spv
      || this.chain.options.prune) {
    return false;
  }

  // If we have the same serialization, we
  // can write the raw binary to the socket.
  if (witness || !this.options.hasWitness()) {
    block = yield this.chain.db.getRawBlock(item.hash);

    if (block) {
      peer.sendRaw('block', block);
      return true;
    }

    return false;
  }

  block = yield this.chain.db.getBlock(item.hash);

  if (block) {
    peer.send(new packets.BlockPacket(block, witness));
    return true;
  }

  return false;
});

/**
 * Create an outbound peer with no special purpose.
 * @private
 * @param {NetAddress} addr
 * @returns {Peer}
 */

Pool.prototype.createOutbound = function createOutbound(addr) {
  var cipher = BIP151.ciphers.CHACHAPOLY;
  var identity = this.options.identityKey;
  var peer = Peer.fromOutbound(this.options, addr);

  this.hosts.markAttempt(addr.hostname);

  if (this.options.bip151)
    peer.setCipher(cipher);

  if (this.options.bip150)
    peer.setAuth(this.authdb, identity);

  this.bindPeer(peer);

  this.logger.debug('Connecting to %s.', peer.hostname());

  peer.tryOpen();

  return peer;
};

/**
 * Accept an inbound socket.
 * @private
 * @param {net.Socket} socket
 * @returns {Peer}
 */

Pool.prototype.createInbound = function createInbound(socket) {
  var cipher = BIP151.ciphers.CHACHAPOLY;
  var identity = this.options.identityKey;
  var peer = Peer.fromInbound(this.options, socket);

  if (this.options.bip151)
    peer.setCipher(cipher);

  if (this.options.bip150)
    peer.setAuth(this.authdb, identity);

  this.bindPeer(peer);

  peer.tryOpen();

  return peer;
};

/**
 * Bind to peer events.
 * @private
 * @param {Peer} peer
 */

Pool.prototype.bindPeer = function bindPeer(peer) {
  var self = this;

  peer.onPacket = function onPacket(packet) {
    return self.handlePacket(peer, packet);
  };

  peer.on('error', function(err) {
    self.emit('error', err, peer);
  });

  peer.once('connect', function() {
    self.handleConnect(peer);
  });

  peer.once('open', function() {
    self.handleOpen(peer);
  });

  peer.once('close', function(connected) {
    self.handleClose(peer, connected);
  });

  peer.once('ban', function() {
    self.handleBan(peer);
  });
};

/**
 * Handle peer packet event.
 * @method
 * @private
 * @param {Peer} peer
 * @param {Packet} packet
 * @returns {Promise}
 */

Pool.prototype.handlePacket = co(function* handlePacket(peer, packet) {
  switch (packet.type) {
    case packetTypes.VERSION:
      yield this.handleVersion(peer, packet);
      break;
    case packetTypes.VERACK:
      yield this.handleVerack(peer, packet);
      break;
    case packetTypes.PING:
      yield this.handlePing(peer, packet);
      break;
    case packetTypes.PONG:
      yield this.handlePong(peer, packet);
      break;
    case packetTypes.GETADDR:
      yield this.handleGetAddr(peer, packet);
      break;
    case packetTypes.ADDR:
      yield this.handleAddr(peer, packet);
      break;
    case packetTypes.INV:
      yield this.handleInv(peer, packet);
      break;
    case packetTypes.GETDATA:
      yield this.handleGetData(peer, packet);
      break;
    case packetTypes.NOTFOUND:
      yield this.handleNotFound(peer, packet);
      break;
    case packetTypes.GETBLOCKS:
      yield this.handleGetBlocks(peer, packet);
      break;
    case packetTypes.GETHEADERS:
      yield this.handleGetHeaders(peer, packet);
      break;
    case packetTypes.HEADERS:
      yield this.handleHeaders(peer, packet);
      break;
    case packetTypes.SENDHEADERS:
      yield this.handleSendHeaders(peer, packet);
      break;
    case packetTypes.BLOCK:
      yield this.handleBlock(peer, packet);
      break;
    case packetTypes.TX:
      yield this.handleTX(peer, packet);
      break;
    case packetTypes.REJECT:
      yield this.handleReject(peer, packet);
      break;
    case packetTypes.MEMPOOL:
      yield this.handleMempool(peer, packet);
      break;
    case packetTypes.FILTERLOAD:
      yield this.handleFilterLoad(peer, packet);
      break;
    case packetTypes.FILTERADD:
      yield this.handleFilterAdd(peer, packet);
      break;
    case packetTypes.FILTERCLEAR:
      yield this.handleFilterClear(peer, packet);
      break;
    case packetTypes.MERKLEBLOCK:
      yield this.handleMerkleBlock(peer, packet);
      break;
    case packetTypes.FEEFILTER:
      yield this.handleFeeFilter(peer, packet);
      break;
    case packetTypes.SENDCMPCT:
      yield this.handleSendCmpct(peer, packet);
      break;
    case packetTypes.CMPCTBLOCK:
      yield this.handleCmpctBlock(peer, packet);
      break;
    case packetTypes.GETBLOCKTXN:
      yield this.handleGetBlockTxn(peer, packet);
      break;
    case packetTypes.BLOCKTXN:
      yield this.handleBlockTxn(peer, packet);
      break;
    case packetTypes.ENCINIT:
      yield this.handleEncinit(peer, packet);
      break;
    case packetTypes.ENCACK:
      yield this.handleEncack(peer, packet);
      break;
    case packetTypes.AUTHCHALLENGE:
      yield this.handleAuthChallenge(peer, packet);
      break;
    case packetTypes.AUTHREPLY:
      yield this.handleAuthReply(peer, packet);
      break;
    case packetTypes.AUTHPROPOSE:
      yield this.handleAuthPropose(peer, packet);
      break;
    case packetTypes.UNKNOWN:
      yield this.handleUnknown(peer, packet);
      break;
    default:
      assert(false, 'Bad packet type.');
      break;
  }

  this.emit('packet', packet, peer);
});

/**
 * Handle peer connect event.
 * @method
 * @private
 * @param {Peer} peer
 */

Pool.prototype.handleConnect = co(function* handleConnect(peer) {
  this.logger.info('Connected to %s.', peer.hostname());

  if (peer.outbound)
    this.hosts.markSuccess(peer.hostname());

  this.emit('peer connect', peer);
});

/**
 * Handle peer open event.
 * @method
 * @private
 * @param {Peer} peer
 */

Pool.prototype.handleOpen = co(function* handleOpen(peer) {
  var addr;

  // Advertise our address.
  if (!this.options.selfish && this.options.listen) {
    addr = this.hosts.getLocal(peer.address);
    if (addr)
      peer.send(new packets.AddrPacket([addr]));
  }

  // We want compact blocks!
  if (this.options.compact)
    peer.sendCompact(this.options.blockMode);

  // Find some more peers.
  if (!this.hosts.isFull())
    peer.sendGetAddr();

  // Relay our spv filter if we have one.
  if (this.spvFilter)
    peer.sendFilterLoad(this.spvFilter);

  // Announce our currently broadcasted items.
  this.announceList(peer);

  // Set a fee rate filter.
  if (this.options.feeRate !== -1)
    peer.sendFeeRate(this.options.feeRate);

  // Start syncing the chain.
  if (peer.outbound)
    this.sendSync(peer);

  if (peer.outbound) {
    this.hosts.markAck(peer.hostname(), peer.services);

    // If we don't have an ack'd
    // loader yet consider it dead.
    if (!peer.loader) {
      if (this.peers.load && !this.peers.load.handshake) {
        assert(this.peers.load.loader);
        this.peers.load.loader = false;
        this.peers.load = null;
      }
    }

    // If we do not have a loader,
    // use this peer.
    if (!this.peers.load)
      this.setLoader(peer);
  }

  this.emit('peer open', peer);
});

/**
 * Handle peer close event.
 * @method
 * @private
 * @param {Peer} peer
 * @param {Boolean} connected
 */

Pool.prototype.handleClose = co(function* handleClose(peer, connected) {
  var outbound = peer.outbound;
  var loader = peer.loader;
  var size = peer.blockMap.size;

  this.removePeer(peer);

  if (loader) {
    this.logger.info('Removed loader peer (%s).', peer.hostname());
    if (this.checkpoints)
      this.resetChain();
  }

  this.nonces.remove(peer.hostname());

  this.emit('peer close', peer, connected);

  if (!this.loaded)
    return;

  if (this.disconnecting)
    return;

  if (this.chain.synced && size > 0) {
    this.logger.warning('Peer disconnected with requested blocks.');
    this.logger.warning('Resending sync...');
    this.forceSync();
  }

  if (!outbound)
    return;

  this.refill();
});

/**
 * Handle ban event.
 * @method
 * @private
 * @param {Peer} peer
 */

Pool.prototype.handleBan = co(function* handleBan(peer) {
  this.ban(peer.address);
  this.emit('ban', peer);
});

/**
 * Handle peer version event.
 * @method
 * @private
 * @param {Peer} peer
 * @param {VersionPacket} packet
 */

Pool.prototype.handleVersion = co(function* handleVersion(peer, packet) {
  this.logger.info(
    'Received version (%s): version=%d height=%d services=%s agent=%s',
    peer.hostname(),
    packet.version,
    packet.height,
    packet.services.toString(2),
    packet.agent);

  this.network.time.add(peer.hostname(), packet.ts);
  this.nonces.remove(peer.hostname());

  if (!peer.outbound && packet.remote.isRoutable())
    this.hosts.markLocal(packet.remote);
});

/**
 * Handle `verack` packet.
 * @method
 * @private
 * @param {Peer} peer
 * @param {VerackPacket} packet
 */

Pool.prototype.handleVerack = co(function* handleVerack(peer, packet) {
  ;
});

/**
 * Handle `ping` packet.
 * @method
 * @private
 * @param {Peer} peer
 * @param {PingPacket} packet
 */

Pool.prototype.handlePing = co(function* handlePing(peer, packet) {
  ;
});

/**
 * Handle `pong` packet.
 * @method
 * @private
 * @param {Peer} peer
 * @param {PongPacket} packet
 */

Pool.prototype.handlePong = co(function* handlePong(peer, packet) {
  ;
});

/**
 * Handle `getaddr` packet.
 * @method
 * @private
 * @param {Peer} peer
 * @param {GetAddrPacket} packet
 */

Pool.prototype.handleGetAddr = co(function* handleGetAddr(peer, packet) {
  var items = [];
  var i, addrs, addr;

  if (this.options.selfish)
    return;

  if (peer.sentAddr) {
    this.logger.debug(
      'Ignoring repeated getaddr (%s).',
      peer.hostname());
    return;
  }

  peer.sentAddr = true;

  addrs = this.hosts.toArray();

  for (i = 0; i < addrs.length; i++) {
    addr = addrs[i];

    if (!peer.addrFilter.added(addr.hostname, 'ascii'))
      continue;

    items.push(addr);

    if (items.length === 1000)
      break;
  }

  if (items.length === 0)
    return;

  this.logger.debug(
    'Sending %d addrs to peer (%s)',
    items.length,
    peer.hostname());

  peer.send(new packets.AddrPacket(items));
});

/**
 * Handle peer addr event.
 * @method
 * @private
 * @param {Peer} peer
 * @param {AddrPacket} packet
 */

Pool.prototype.handleAddr = co(function* handleAddr(peer, packet) {
  var addrs = packet.items;
  var now = this.network.now();
  var services = this.options.getRequiredServices();
  var i, addr;

  for (i = 0; i < addrs.length; i++) {
    addr = addrs[i];

    peer.addrFilter.add(addr.hostname, 'ascii');

    if (!addr.isRoutable())
      continue;

    if (!addr.hasServices(services))
      continue;

    if (addr.ts <= 100000000 || addr.ts > now + 10 * 60)
      addr.ts = now - 5 * 24 * 60 * 60;

    if (addr.port === 0)
      continue;

    this.hosts.add(addr, peer.address);
  }

  this.logger.info(
    'Received %d addrs (hosts=%d, peers=%d) (%s).',
    addrs.length,
    this.hosts.size(),
    this.peers.size(),
    peer.hostname());

  this.fillOutbound();
});

/**
 * Handle `inv` packet.
 * @method
 * @private
 * @param {Peer} peer
 * @param {InvPacket} packet
 */

Pool.prototype.handleInv = co(function* handleInv(peer, packet) {
  var unlock = yield this.locker.lock();
  try {
    return yield this._handleInv(peer, packet);
  } finally {
    unlock();
  }
});

/**
 * Handle `inv` packet (without a lock).
 * @method
 * @private
 * @param {Peer} peer
 * @param {InvPacket} packet
 */

Pool.prototype._handleInv = co(function* handleInv(peer, packet) {
  var items = packet.items;
  var blocks = [];
  var txs = [];
  var unknown = -1;
  var i, item;

  if (items.length > 50000) {
    peer.increaseBan(100);
    return;
  }

  for (i = 0; i < items.length; i++) {
    item = items[i];
    switch (item.type) {
      case invTypes.BLOCK:
        blocks.push(item.hash);
        break;
      case invTypes.TX:
        txs.push(item.hash);
        break;
      default:
        unknown = item.type;
        continue;
    }
    peer.invFilter.add(item.hash, 'hex');
  }

  this.logger.spam(
    'Received inv packet with %d items: blocks=%d txs=%d (%s).',
    items.length, blocks.length, txs.length, peer.hostname());

  if (unknown !== -1) {
    this.logger.warning(
      'Peer sent an unknown inv type: %d (%s).',
      unknown, peer.hostname());
  }

  if (blocks.length > 0)
    yield this.handleBlockInv(peer, blocks);

  if (txs.length > 0)
    yield this.handleTXInv(peer, txs);
});

/**
 * Handle `inv` packet from peer (containing only BLOCK types).
 * @method
 * @private
 * @param {Peer} peer
 * @param {Hash[]} hashes
 * @returns {Promise}
 */

Pool.prototype.handleBlockInv = co(function* handleBlockInv(peer, hashes) {
  var items = [];
  var i, hash, exists, height;

  assert(hashes.length > 0);

  if (!this.syncing)
    return;

  // Always keep track of the peer's best hash.
  if (!peer.loader || this.chain.synced) {
    hash = hashes[hashes.length - 1];
    peer.bestHash = hash;
  }

  // Ignore for now if we're still syncing
  if (!this.chain.synced && !peer.loader)
    return;

  if (this.options.hasWitness() && !peer.hasWitness())
    return;

  // Request headers instead.
  if (this.checkpoints)
    return;

  this.logger.debug(
    'Received %s block hashes from peer (%s).',
    hashes.length,
    peer.hostname());

  for (i = 0; i < hashes.length; i++) {
    hash = hashes[i];

    // Resolve orphan chain.
    if (this.chain.hasOrphan(hash)) {
      this.logger.debug('Received known orphan hash (%s).', peer.hostname());
      yield this.resolveOrphan(peer, hash);
      continue;
    }

    // Request the block if we don't have it.
    if (!(yield this.hasBlock(hash))) {
      items.push(hash);
      continue;
    }

    exists = hash;

    // Normally we request the hashContinue.
    // In the odd case where we already have
    // it, we can do one of two things: either
    // force re-downloading of the block to
    // continue the sync, or do a getblocks
    // from the last hash (this will reset
    // the hashContinue on the remote node).
    if (i === hashes.length - 1) {
      this.logger.debug('Received existing hash (%s).', peer.hostname());
      yield this.getBlocks(peer, hash);
    }
  }

  // Attempt to update the peer's best height
  // with the last existing hash we know of.
  if (exists && this.chain.synced) {
    height = yield this.chain.db.getHeight(exists);
    if (height !== -1)
      peer.bestHeight = height;
  }

  this.getBlock(peer, items);
});

/**
 * Handle peer inv packet (txs).
 * @method
 * @private
 * @param {Peer} peer
 * @param {Hash[]} hashes
 */

Pool.prototype.handleTXInv = co(function* handleTXInv(peer, hashes) {
  assert(hashes.length > 0);

  if (this.syncing && !this.chain.synced)
    return;

  this.ensureTX(peer, hashes);
});

/**
 * Handle `getdata` packet.
 * @method
 * @private
 * @param {Peer} peer
 * @param {GetDataPacket} packet
 */

Pool.prototype.handleGetData = co(function* handleGetData(peer, packet) {
  var items = packet.items;
  var notFound = [];
  var txs = 0;
  var blocks = 0;
  var compact = 0;
  var unknown = -1;
  var i, j, item, tx, block, result, height;

  if (items.length > 50000) {
    this.logger.warning('Peer sent inv with >50k items (%s).', peer.hostname());
    peer.increaseBan(100);
    peer.destroy();
    return;
  }

  for (i = 0; i < items.length; i++) {
    item = items[i];

    if (item.isTX()) {
      tx = yield this.getItem(peer, item);

      if (!tx) {
        notFound.push(item);
        continue;
      }

      // Coinbases are an insta-ban from any node.
      // This should technically never happen, but
      // it's worth keeping here just in case. A
      // 24-hour ban from any node is rough.
      if (tx.isCoinbase()) {
        notFound.push(item);
        this.logger.warning('Failsafe: tried to relay a coinbase.');
        continue;
      }

      peer.send(new packets.TXPacket(tx, item.hasWitness()));

      txs++;

      continue;
    }

    switch (item.type) {
      case invTypes.BLOCK:
      case invTypes.WITNESS_BLOCK:
        result = yield this.sendBlock(peer, item, item.hasWitness());
        if (!result) {
          notFound.push(item);
          continue;
        }
        blocks++;
        break;
      case invTypes.FILTERED_BLOCK:
      case invTypes.WITNESS_FILTERED_BLOCK:
        if (!this.options.bip37) {
          this.logger.debug(
            'Peer requested a merkleblock without bip37 enabled (%s).',
            peer.hostname());
          peer.destroy();
          return;
        }

        if (!peer.spvFilter) {
          notFound.push(item);
          continue;
        }

        block = yield this.getItem(peer, item);

        if (!block) {
          notFound.push(item);
          continue;
        }

        block = block.toMerkle(peer.spvFilter);

        peer.send(new packets.MerkleBlockPacket(block));

        for (j = 0; j < block.txs.length; j++) {
          tx = block.txs[j];
          peer.send(new packets.TXPacket(tx, item.hasWitness()));
          txs++;
        }

        blocks++;

        break;
      case invTypes.CMPCT_BLOCK:
        height = yield this.chain.db.getHeight(item.hash);

        // Fallback to full block.
        if (height < this.chain.tip.height - 10) {
          result = yield this.sendBlock(peer, item, peer.compactWitness);
          if (!result) {
            notFound.push(item);
            continue;
          }
          blocks++;
          break;
        }

        block = yield this.getItem(peer, item);

        if (!block) {
          notFound.push(item);
          continue;
        }

        peer.sendCompactBlock(block);

        blocks++;
        compact++;

        break;
      default:
        unknown = item.type;
        notFound.push(item);
        continue;
    }

    if (item.hash === peer.hashContinue) {
      peer.sendInv([new InvItem(invTypes.BLOCK, this.chain.tip.hash)]);
      peer.hashContinue = null;
    }

    // Wait for the peer to read
    // before we pull more data
    // out of the database.
    yield peer.drain();
  }

  if (notFound.length > 0)
    peer.send(new packets.NotFoundPacket(notFound));

  if (txs > 0) {
    this.logger.debug(
      'Served %d txs with getdata (notfound=%d) (%s).',
      txs, notFound.length, peer.hostname());
  }

  if (blocks > 0) {
    this.logger.debug(
      'Served %d blocks with getdata (notfound=%d, cmpct=%d) (%s).',
      blocks, notFound.length, compact, peer.hostname());
  }

  if (unknown !== -1) {
    this.logger.warning(
      'Peer sent an unknown getdata type: %s (%d).',
      unknown, peer.hostname());
  }
});

/**
 * Handle peer notfound packet.
 * @method
 * @private
 * @param {Peer} peer
 * @param {NotFoundPacket} packet
 */

Pool.prototype.handleNotFound = co(function* handleNotFound(peer, packet) {
  var items = packet.items;
  var i, item;

  for (i = 0; i < items.length; i++) {
    item = items[i];

    if (!this.resolveItem(peer, item)) {
      this.logger.warning(
        'Peer sent notfound for unrequested item: %s (%s).',
        item.hash, peer.hostname());
      peer.destroy();
      return;
    }
  }
});

/**
 * Handle `getblocks` packet.
 * @method
 * @private
 * @param {Peer} peer
 * @param {GetBlocksPacket} packet
 */

Pool.prototype.handleGetBlocks = co(function* handleGetBlocks(peer, packet) {
  var blocks = [];
  var hash;

  if (!this.chain.synced)
    return;

  if (this.options.selfish)
    return;

  if (this.chain.options.spv)
    return;

  if (this.chain.options.prune)
    return;

  hash = yield this.chain.findLocator(packet.locator);

  if (hash)
    hash = yield this.chain.db.getNextHash(hash);

  while (hash) {
    blocks.push(new InvItem(invTypes.BLOCK, hash));

    if (hash === packet.stop)
      break;

    if (blocks.length === 500) {
      peer.hashContinue = hash;
      break;
    }

    hash = yield this.chain.db.getNextHash(hash);
  }

  peer.sendInv(blocks);
});

/**
 * Handle `getheaders` packet.
 * @method
 * @private
 * @param {Peer} peer
 * @param {GetHeadersPacket} packet
 */

Pool.prototype.handleGetHeaders = co(function* handleGetHeaders(peer, packet) {
  var headers = [];
  var hash, entry;

  if (!this.chain.synced)
    return;

  if (this.options.selfish)
    return;

  if (this.chain.options.spv)
    return;

  if (this.chain.options.prune)
    return;

  if (packet.locator.length > 0) {
    hash = yield this.chain.findLocator(packet.locator);
    if (hash)
      hash = yield this.chain.db.getNextHash(hash);
  } else {
    hash = packet.stop;
  }

  if (hash)
    entry = yield this.chain.db.getEntry(hash);

  while (entry) {
    headers.push(entry.toHeaders());

    if (entry.hash === packet.stop)
      break;

    if (headers.length === 2000)
      break;

    entry = yield entry.getNext();
  }

  peer.sendHeaders(headers);
});

/**
 * Handle `headers` packet from a given peer.
 * @method
 * @private
 * @param {Peer} peer
 * @param {HeadersPacket} packet
 * @returns {Promise}
 */

Pool.prototype.handleHeaders = co(function* handleHeaders(peer, packet) {
  var unlock = yield this.locker.lock();
  try {
    return yield this._handleHeaders(peer, packet);
  } finally {
    unlock();
  }
});

/**
 * Handle `headers` packet from
 * a given peer without a lock.
 * @method
 * @private
 * @param {Peer} peer
 * @param {HeadersPacket} packet
 * @returns {Promise}
 */

Pool.prototype._handleHeaders = co(function* handleHeaders(peer, packet) {
  var headers = packet.items;
  var checkpoint = false;
  var i, header, hash, height, last, node;

  if (!this.checkpoints)
    return;

  if (!this.syncing)
    return;

  if (!peer.loader)
    return;

  if (headers.length === 0)
    return;

  if (headers.length > 2000) {
    peer.increaseBan(100);
    return;
  }

  assert(this.headerChain.size > 0);

  for (i = 0; i < headers.length; i++) {
    header = headers[i];
    last = this.headerChain.tail;
    hash = header.hash('hex');
    height = last.height + 1;

    if (!header.verify()) {
      this.logger.warning(
        'Peer sent an invalid header (%s).',
        peer.hostname());
      peer.increaseBan(100);
      peer.destroy();
      return;
    }

    if (header.prevBlock !== last.hash) {
      this.logger.warning(
        'Peer sent a bad header chain (%s).',
        peer.hostname());

      if (++this.headerFails < Pool.MAX_HEADER_FAILS) {
        peer.destroy();
        return;
      }

      this.logger.warning(
        'Switching to getblocks (%s).',
        peer.hostname());

      yield this.switchSync(peer);
      return;
    }

    node = new HeaderEntry(hash, height);

    if (node.height === this.headerTip.height) {
      if (node.hash !== this.headerTip.hash) {
        this.logger.warning(
          'Peer sent an invalid checkpoint (%s).',
          peer.hostname());

        if (++this.headerFails < Pool.MAX_HEADER_FAILS) {
          peer.destroy();
          return;
        }

        this.logger.warning(
          'Switching to getblocks (%s).',
          peer.hostname());

        yield this.switchSync(peer);
        return;
      }
      checkpoint = true;
    }

    if (!this.headerNext)
      this.headerNext = node;

    this.headerChain.push(node);
  }

  this.logger.debug(
    'Received %s headers from peer (%s).',
    headers.length,
    peer.hostname());

  // If we received a valid header
  // chain, consider this a "block".
  peer.blockTime = util.ms();

  // Request the blocks we just added.
  if (checkpoint) {
    this.headerChain.shift();
    this.resolveHeaders(peer);
    return;
  }

  // Request more headers.
  peer.sendGetHeaders([node.hash], this.headerTip.hash);
});

/**
 * Handle `sendheaders` packet.
 * @method
 * @private
 * @param {Peer} peer
 * @param {SendHeadersPacket} packet
 * @returns {Promise}
 */

Pool.prototype.handleSendHeaders = co(function* handleSendHeaders(peer, packet) {
  ;
});

/**
 * Handle `block` packet. Attempt to add to chain.
 * @method
 * @private
 * @param {Peer} peer
 * @param {BlockPacket} packet
 * @returns {Promise}
 */

Pool.prototype.handleBlock = co(function* handleBlock(peer, packet) {
  var flags = chainCommon.flags.DEFAULT_FLAGS;

  if (this.options.spv) {
    this.logger.warning(
      'Peer sent unsolicited block (%s).',
      peer.hostname());
    return;
  }

  return yield this.addBlock(peer, packet.block, flags);
});

/**
 * Attempt to add block to chain.
 * @method
 * @private
 * @param {Peer} peer
 * @param {Block} block
 * @returns {Promise}
 */

Pool.prototype.addBlock = co(function* addBlock(peer, block, flags) {
  var hash = block.hash('hex');
  var unlock = yield this.locker.lock(hash);
  try {
    return yield this._addBlock(peer, block, flags);
  } finally {
    unlock();
  }
});

/**
 * Attempt to add block to chain (without a lock).
 * @method
 * @private
 * @param {Peer} peer
 * @param {Block} block
 * @returns {Promise}
 */

Pool.prototype._addBlock = co(function* addBlock(peer, block, flags) {
  var hash = block.hash('hex');
  var entry, height;

  if (!this.syncing)
    return;

  if (!this.resolveBlock(peer, hash)) {
    this.logger.warning(
      'Received unrequested block: %s (%s).',
      block.rhash(), peer.hostname());
    peer.destroy();
    return;
  }

  peer.blockTime = util.ms();

  try {
    entry = yield this.chain.add(block, flags);
  } catch (err) {
    if (err.type === 'VerifyError') {
      peer.reject(block, err.code, err.reason, err.score);
      this.emit('error', err, peer);
      return;
    }
    throw err;
  }

  // Block was orphaned.
  if (!entry) {
    if (this.checkpoints) {
      this.logger.warning(
        'Peer sent orphan block with getheaders (%s).',
        peer.hostname());
      return;
    }

    // During a getblocks sync, peers send
    // their best tip frequently. We can grab
    // the height commitment from the coinbase.
    height = block.getCoinbaseHeight();

    if (height !== -1) {
      peer.bestHash = hash;
      peer.bestHeight = height;
      this.resolveHeight(hash, height);
    }

    this.logger.debug('Peer sent an orphan block. Resolving.');

    yield this.resolveOrphan(peer, hash);

    return;
  }

  if (this.chain.synced) {
    peer.bestHash = entry.hash;
    peer.bestHeight = entry.height;
    this.resolveHeight(entry.hash, entry.height);
  }

  this.logStatus(block);

  yield this.resolveChain(peer, hash);
});

/**
 * Resolve header chain.
 * @method
 * @private
 * @param {Peer} peer
 * @param {Hash} hash
 * @returns {Promise}
 */

Pool.prototype.resolveChain = co(function* resolveChain(peer, hash) {
  var node = this.headerChain.head;

  if (!this.checkpoints)
    return;

  if (!peer.loader)
    return;

  if (peer.destroyed)
    throw new Error('Peer was destroyed (header chain resolution).');

  assert(node);

  if (hash !== node.hash) {
    this.logger.warning(
      'Header hash mismatch %s != %s (%s).',
      util.revHex(hash),
      util.revHex(node.hash),
      peer.hostname());

    peer.destroy();

    return;
  }

  if (node.height < this.network.lastCheckpoint) {
    if (node.height === this.headerTip.height) {
      this.logger.info(
        'Received checkpoint %s (%d).',
        util.revHex(node.hash), node.height);

      this.headerTip = this.getNextTip(node.height);

      peer.sendGetHeaders([hash], this.headerTip.hash);

      return;
    }

    this.headerChain.shift();
    this.resolveHeaders(peer);

    return;
  }

  this.logger.info(
    'Switching to getblocks (%s).',
    peer.hostname());

  yield this.switchSync(peer, hash);
});

/**
 * Switch to getblocks.
 * @method
 * @private
 * @param {Peer} peer
 * @param {Hash} hash
 * @returns {Promise}
 */

Pool.prototype.switchSync = co(function* switchSync(peer, hash) {
  assert(this.checkpoints);

  this.checkpoints = false;
  this.chain.checkpoints = false;
  this.headerTip = null;
  this.headerChain.reset();
  this.headerNext = null;

  yield this.getBlocks(peer, hash);
});

/**
 * Log sync status.
 * @private
 * @param {Block} block
 */

Pool.prototype.logStatus = function logStatus(block) {
  if (this.chain.total % 20 === 0) {
    this.logger.debug('Status:'
      + ' ts=%s height=%d progress=%s'
      + ' blocks=%d orphans=%d active=%d'
      + ' target=%s peers=%d jobs=%d',
      util.date(block.ts),
      this.chain.height,
      (this.chain.getProgress() * 100).toFixed(2) + '%',
      this.chain.total,
      this.chain.orphanCount,
      this.blockMap.size,
      block.bits,
      this.peers.size(),
      this.locker.jobs.length);
  }

  if (this.chain.total % 2000 === 0) {
    this.logger.info(
      'Received 2000 more blocks (height=%d, hash=%s).',
      this.chain.height,
      block.rhash());
  }
};

/**
 * Handle a transaction. Attempt to add to mempool.
 * @method
 * @private
 * @param {Peer} peer
 * @param {TXPacket} packet
 * @returns {Promise}
 */

Pool.prototype.handleTX = co(function* handleTX(peer, packet) {
  var hash = packet.tx.hash('hex');
  var unlock = yield this.locker.lock(hash);
  try {
    return yield this._handleTX(peer, packet);
  } finally {
    unlock();
  }
});

/**
 * Handle a transaction. Attempt to add to mempool (without a lock).
 * @method
 * @private
 * @param {Peer} peer
 * @param {TXPacket} packet
 * @returns {Promise}
 */

Pool.prototype._handleTX = co(function* handleTX(peer, packet) {
  var tx = packet.tx;
  var hash = tx.hash('hex');
  var flags = chainCommon.flags.VERIFY_NONE;
  var block = peer.merkleBlock;
  var missing;

  if (block) {
    assert(peer.merkleMatches > 0);
    assert(peer.merkleMap);

    if (block.hasTX(hash)) {
      if (peer.merkleMap.has(hash)) {
        this.logger.warning(
          'Peer sent duplicate merkle tx: %s (%s).',
          tx.txid(), peer.hostname());
        peer.increaseBan(100);
        return;
      }

      peer.merkleMap.insert(hash);

      block.addTX(tx);

      if (--peer.merkleMatches === 0) {
        peer.merkleBlock = null;
        peer.merkleTime = -1;
        peer.merkleMatches = 0;
        peer.merkleMap = null;
        yield this._addBlock(peer, block, flags);
      }

      return;
    }
  }

  if (!this.resolveTX(peer, hash)) {
    this.logger.warning(
      'Peer sent unrequested tx: %s (%s).',
      tx.txid(), peer.hostname());
    peer.destroy();
    return;
  }

  if (!this.mempool) {
    this.emit('tx', tx);
    return;
  }

  try {
    missing = yield this.mempool.addTX(tx);
  } catch (err) {
    if (err.type === 'VerifyError') {
      peer.reject(tx, err.code, err.reason, err.score);
      this.emit('error', err, peer);
      return;
    }
    throw err;
  }

  if (missing && missing.length > 0) {
    this.logger.debug(
      'Requesting %d missing transactions (%s).',
      missing.length, peer.hostname());

    this.ensureTX(peer, missing);
  }
});

/**
 * Handle peer reject event.
 * @method
 * @private
 * @param {Peer} peer
 * @param {RejectPacket} packet
 */

Pool.prototype.handleReject = co(function* handleReject(peer, packet) {
  var entry;

  this.logger.warning(
    'Received reject (%s): msg=%s code=%s reason=%s hash=%s.',
    peer.hostname(),
    packet.message,
    packet.getCode(),
    packet.reason,
    packet.rhash());

  if (!packet.hash)
    return;

  entry = this.invMap.get(packet.hash);

  if (!entry)
    return;

  entry.handleReject(peer);
});

/**
 * Handle `mempool` packet.
 * @method
 * @private
 * @param {Peer} peer
 * @param {MempoolPacket} packet
 */

Pool.prototype.handleMempool = co(function* handleMempool(peer, packet) {
  var items = [];
  var i, hash, hashes;

  if (!this.mempool)
    return;

  if (!this.chain.synced)
    return;

  if (this.options.selfish)
    return;

  if (!this.options.bip37) {
    this.logger.debug(
      'Peer requested mempool without bip37 enabled (%s).',
      peer.hostname());
    peer.destroy();
    return;
  }

  hashes = this.mempool.getSnapshot();

  for (i = 0; i < hashes.length; i++) {
    hash = hashes[i];
    items.push(new InvItem(invTypes.TX, hash));
  }

  this.logger.debug(
    'Sending mempool snapshot (%s).',
    peer.hostname());

  peer.queueInv(items);
});

/**
 * Handle `filterload` packet.
 * @method
 * @private
 * @param {Peer} peer
 * @param {FilterLoadPacket} packet
 */

Pool.prototype.handleFilterLoad = co(function* handleFilterLoad(peer, packet) {
  ;
});

/**
 * Handle `filteradd` packet.
 * @method
 * @private
 * @param {Peer} peer
 * @param {FilterAddPacket} packet
 */

Pool.prototype.handleFilterAdd = co(function* handleFilterAdd(peer, packet) {
  ;
});

/**
 * Handle `filterclear` packet.
 * @method
 * @private
 * @param {Peer} peer
 * @param {FilterClearPacket} packet
 */

Pool.prototype.handleFilterClear = co(function* handleFilterClear(peer, packet) {
  ;
});

/**
 * Handle `merkleblock` packet.
 * @method
 * @private
 * @param {Peer} peer
 * @param {MerkleBlockPacket} block
 */

Pool.prototype.handleMerkleBlock = co(function* handleMerkleBlock(peer, packet) {
  var hash = packet.block.hash('hex');
  var unlock = yield this.locker.lock(hash);
  try {
    return yield this._handleMerkleBlock(peer, packet);
  } finally {
    unlock();
  }
});

/**
 * Handle `merkleblock` packet (without a lock).
 * @method
 * @private
 * @param {Peer} peer
 * @param {MerkleBlockPacket} block
 */

Pool.prototype._handleMerkleBlock = co(function* handleMerkleBlock(peer, packet) {
  var block = packet.block;
  var hash = block.hash('hex');
  var flags = chainCommon.flags.VERIFY_NONE;

  if (!this.syncing)
    return;

  // Potential DoS.
  if (!this.options.spv) {
    this.logger.warning(
      'Peer sent unsolicited merkleblock (%s).',
      peer.hostname());
    peer.increaseBan(100);
    return;
  }

  if (!peer.blockMap.has(hash)) {
    this.logger.warning(
      'Peer sent an unrequested merkleblock (%s).',
      peer.hostname());
    peer.destroy();
    return;
  }

  if (peer.merkleBlock) {
    this.logger.warning(
      'Peer sent a merkleblock prematurely (%s).',
      peer.hostname());
    peer.increaseBan(100);
    return;
  }

  if (!block.verify()) {
    this.logger.warning(
      'Peer sent an invalid merkleblock (%s).',
      peer.hostname());
    peer.increaseBan(100);
    return;
  }

  if (block.tree.matches.length === 0) {
    yield this._addBlock(peer, block, flags);
    return;
  }

  peer.merkleBlock = block;
  peer.merkleTime = util.ms();
  peer.merkleMatches = block.tree.matches.length;
  peer.merkleMap = new Map();
});

/**
 * Handle `sendcmpct` packet.
 * @method
 * @private
 * @param {Peer} peer
 * @param {FeeFilterPacket} packet
 */

Pool.prototype.handleFeeFilter = co(function* handleFeeFilter(peer, packet) {
  ;
});

/**
 * Handle `sendcmpct` packet.
 * @method
 * @private
 * @param {Peer} peer
 * @param {SendCmpctPacket} packet
 */

Pool.prototype.handleSendCmpct = co(function* handleSendCmpct(peer, packet) {
  ;
});

/**
 * Handle `cmpctblock` packet.
 * @method
 * @private
 * @param {Peer} peer
 * @param {CompactBlockPacket} packet
 */

Pool.prototype.handleCmpctBlock = co(function* handleCmpctBlock(peer, packet) {
  var block = packet.block;
  var hash = block.hash('hex');
  var witness = peer.compactWitness;
  var flags = chainCommon.flags.VERIFY_BODY;
  var result;

  if (!this.syncing)
    return;

  if (!this.options.compact) {
    this.logger.info(
      'Peer sent unsolicited cmpctblock (%s).',
      peer.hostname());
    this.destroy();
    return;
  }

  if (!peer.hasCompactSupport() || !peer.hasCompact()) {
    this.logger.info(
      'Peer sent unsolicited cmpctblock (%s).',
      peer.hostname());
    this.destroy();
    return;
  }

  if (peer.compactBlocks.has(hash)) {
    this.logger.debug(
      'Peer sent us a duplicate compact block (%s).',
      peer.hostname());
    return;
  }

  if (this.compactBlocks.has(hash)) {
    this.logger.debug(
      'Already waiting for compact block %s (%s).',
      hash, peer.hostname());
    return;
  }

  if (!peer.blockMap.has(hash)) {
    if (this.options.blockMode !== 1) {
      this.logger.warning(
        'Peer sent us an unrequested compact block (%s).',
        peer.hostname());
      peer.destroy();
      return;
    }
    peer.blockMap.set(hash, util.ms());
    assert(!this.blockMap.has(hash));
    this.blockMap.insert(hash);
  }

  if (!this.mempool) {
    this.logger.warning('Requesting compact blocks without a mempool!');
    return;
  }

  if (!block.verify()) {
    this.logger.debug(
      'Peer sent an invalid compact block (%s).',
      peer.hostname());
    peer.increaseBan(100);
    return;
  }

  try {
    result = block.init();
  } catch (e) {
    this.logger.debug(
      'Peer sent an invalid compact block (%s).',
      peer.hostname());
    peer.increaseBan(100);
    return;
  }

  if (!result) {
    this.logger.warning(
      'Siphash collision for %s. Requesting full block (%s).',
      block.rhash(), peer.hostname());
    peer.getFullBlock(hash);
    peer.increaseBan(10);
    return;
  }

  result = block.fillMempool(witness, this.mempool);

  if (result) {
    this.logger.debug(
      'Received full compact block %s (%s).',
      block.rhash(), peer.hostname());
    yield this.addBlock(peer, block.toBlock(), flags);
    return;
  }

  if (this.options.blockMode === 1) {
    if (peer.compactBlocks.size >= 15) {
      this.logger.warning('Compact block DoS attempt (%s).', peer.hostname());
      peer.destroy();
      return;
    }
  }

  block.now = util.ms();

  assert(!peer.compactBlocks.has(hash));
  peer.compactBlocks.set(hash, block);

  this.compactBlocks.insert(hash);

  this.logger.debug(
    'Received non-full compact block %s tx=%d/%d (%s).',
    block.rhash(), block.count, block.totalTX, peer.hostname());

  peer.send(new packets.GetBlockTxnPacket(block.toRequest()));
});

/**
 * Handle `getblocktxn` packet.
 * @method
 * @private
 * @param {Peer} peer
 * @param {GetBlockTxnPacket} packet
 */

Pool.prototype.handleGetBlockTxn = co(function* handleGetBlockTxn(peer, packet) {
  var req = packet.request;
  var res, item, block, height;

  if (this.chain.options.spv)
    return;

  if (this.chain.options.prune)
    return;

  if (this.options.selfish)
    return;

  item = new InvItem(invTypes.BLOCK, req.hash);

  block = yield this.getItem(peer, item);

  if (!block) {
    this.logger.debug(
      'Peer sent getblocktxn for non-existent block (%s).',
      peer.hostname());
    peer.increaseBan(100);
    return;
  }

  height = yield this.chain.db.getHeight(req.hash);

  if (height < this.chain.tip.height - 15) {
    this.logger.debug(
      'Peer sent a getblocktxn for a block > 15 deep (%s)',
      peer.hostname());
    return;
  }

  this.logger.debug(
    'Sending blocktxn for %s to peer (%s).',
    block.rhash(),
    peer.hostname());

  res = BIP152.TXResponse.fromBlock(block, req);

  peer.send(new packets.BlockTxnPacket(res, peer.compactWitness));
});

/**
 * Handle `blocktxn` packet.
 * @method
 * @private
 * @param {Peer} peer
 * @param {BlockTxnPacket} packet
 */

Pool.prototype.handleBlockTxn = co(function* handleBlockTxn(peer, packet) {
  var res = packet.response;
  var block = peer.compactBlocks.get(res.hash);
  var flags = chainCommon.flags.VERIFY_BODY;

  if (!block) {
    this.logger.debug(
      'Peer sent unsolicited blocktxn (%s).',
      peer.hostname());
    return;
  }

  peer.compactBlocks.remove(res.hash);

  assert(this.compactBlocks.has(res.hash));
  this.compactBlocks.remove(res.hash);

  if (!block.fillMissing(res)) {
    this.logger.warning(
      'Peer sent non-full blocktxn for %s. Requesting full block (%s).',
      block.rhash(),
      peer.hostname());
    peer.getFullBlock(res.hash);
    peer.increaseBan(10);
    return;
  }

  this.logger.debug(
    'Filled compact block %s (%s).',
    block.rhash(), peer.hostname());

  yield this.addBlock(peer, block.toBlock(), flags);
});

/**
 * Handle `encinit` packet.
 * @method
 * @private
 * @param {Peer} peer
 * @param {EncinitPacket} packet
 */

Pool.prototype.handleEncinit = co(function* handleEncinit(peer, packet) {
  ;
});

/**
 * Handle `encack` packet.
 * @method
 * @private
 * @param {Peer} peer
 * @param {EncackPacket} packet
 */

Pool.prototype.handleEncack = co(function* handleEncack(peer, packet) {
  ;
});

/**
 * Handle `authchallenge` packet.
 * @method
 * @private
 * @param {Peer} peer
 * @param {AuthChallengePacket} packet
 */

Pool.prototype.handleAuthChallenge = co(function* handleAuthChallenge(peer, packet) {
  ;
});

/**
 * Handle `authreply` packet.
 * @method
 * @private
 * @param {Peer} peer
 * @param {AuthReplyPacket} packet
 */

Pool.prototype.handleAuthReply = co(function* handleAuthReply(peer, packet) {
  ;
});

/**
 * Handle `authpropose` packet.
 * @method
 * @private
 * @param {Peer} peer
 * @param {AuthProposePacket} packet
 */

Pool.prototype.handleAuthPropose = co(function* handleAuthPropose(peer, packet) {
  ;
});

/**
 * Handle `unknown` packet.
 * @method
 * @private
 * @param {Peer} peer
 * @param {UnknownPacket} packet
 */

Pool.prototype.handleUnknown = co(function* handleUnknown(peer, packet) {
  this.logger.warning(
    'Unknown packet: %s (%s).',
    packet.cmd, peer.hostname());
});

/**
 * Create an inbound peer from an existing socket.
 * @private
 * @param {net.Socket} socket
 */

Pool.prototype.addInbound = function addInbound(socket) {
  var peer;

  if (!this.loaded) {
    socket.destroy();
    return;
  }

  peer = this.createInbound(socket);

  this.logger.info('Added inbound peer (%s).', peer.hostname());

  this.peers.add(peer);
};

/**
 * Allocate a host from the host list.
 * @returns {NetAddress}
 */

Pool.prototype.getHost = function getHost() {
  var services = this.options.getRequiredServices();
  var now = this.network.now();
  var i, entry, addr;

  for (i = 0; i < this.hosts.nodes.length; i++) {
    addr = this.hosts.nodes[i];

    if (this.peers.has(addr.hostname))
      continue;

    return addr;
  }

  for (i = 0; i < 100; i++) {
    entry = this.hosts.getHost();

    if (!entry)
      break;

    addr = entry.addr;

    if (this.peers.has(addr.hostname))
      continue;

    if (!addr.isValid())
      continue;

    if (!addr.hasServices(services))
      continue;

    if (!this.options.onion && addr.isOnion())
      continue;

    if (i < 30 && now - entry.lastAttempt < 600)
      continue;

    if (i < 50 && addr.port !== this.network.port)
      continue;

    if (i < 95 && this.hosts.isBanned(addr.host))
      continue;

    return entry.addr;
  }
};

/**
 * Create an outbound non-loader peer. These primarily
 * exist for transaction relaying.
 * @private
 */

Pool.prototype.addOutbound = function addOutbound() {
  var peer, addr;

  if (!this.loaded)
    return;

  if (this.peers.outbound >= this.options.maxOutbound)
    return;

  // Hang back if we don't
  // have a loader peer yet.
  if (!this.peers.load)
    return;

  addr = this.getHost();

  if (!addr)
    return;

  peer = this.createOutbound(addr);

  this.peers.add(peer);

  this.emit('peer', peer);
};

/**
 * Attempt to refill the pool with peers (no lock).
 * @private
 */

Pool.prototype.fillOutbound = function fillOutbound() {
  var need = this.options.maxOutbound - this.peers.outbound;
  var i;

  if (!this.peers.load)
    this.addLoader();

  if (need <= 0)
    return;

  this.logger.debug('Refilling peers (%d/%d).',
    this.peers.outbound,
    this.options.maxOutbound);

  for (i = 0; i < need; i++)
    this.addOutbound();
};

/**
 * Attempt to refill the pool with peers (no lock).
 * @private
 */

Pool.prototype.refill = function refill() {
  var self = this;

  if (this.pendingRefill != null)
    return;

  this.pendingRefill = setTimeout(function() {
    self.pendingRefill = null;
    self.fillOutbound();
  }, 3000);
};

/**
 * Remove a peer from any list. Drop all load requests.
 * @private
 * @param {Peer} peer
 */

Pool.prototype.removePeer = function removePeer(peer) {
  var i, hashes, hash;

  this.peers.remove(peer);

  hashes = peer.blockMap.keys();

  for (i = 0; i < hashes.length; i++) {
    hash = hashes[i];
    this.resolveBlock(peer, hash);
  }

  hashes = peer.txMap.keys();

  for (i = 0; i < hashes.length; i++) {
    hash = hashes[i];
    this.resolveTX(peer, hash);
  }

  hashes = peer.compactBlocks.keys();

  for (i = 0; i < hashes.length; i++) {
    hash = hashes[i];
    assert(this.compactBlocks.has(hash));
    this.compactBlocks.remove(hash);
  }

  peer.compactBlocks.reset();
};

/**
 * Ban peer.
 * @param {NetAddress} addr
 */

Pool.prototype.ban = function ban(addr) {
  var peer = this.peers.get(addr.hostname);

  this.logger.debug('Banning peer (%s).', addr.hostname);

  this.hosts.ban(addr.host);
  this.hosts.remove(addr.hostname);

  if (peer)
    peer.destroy();
};

/**
 * Unban peer.
 * @param {NetAddress} addr
 */

Pool.prototype.unban = function unban(addr) {
  this.hosts.unban(addr.host);
};

/**
 * Set the spv filter.
 * @param {Bloom} filter
 * @param {String?} enc
 */

Pool.prototype.setFilter = function setFilter(filter) {
  if (!this.options.spv)
    return;

  this.spvFilter = filter;
  this.queueFilterLoad();
};

/**
 * Watch a an address hash (filterload, SPV-only).
 * @param {Buffer|Hash} data
 * @param {String?} enc
 */

Pool.prototype.watch = function watch(data, enc) {
  if (!this.options.spv)
    return;

  this.spvFilter.add(data, enc);
  this.queueFilterLoad();
};

/**
 * Reset the spv filter (filterload, SPV-only).
 */

Pool.prototype.unwatch = function unwatch() {
  if (!this.options.spv)
    return;

  this.spvFilter.reset();
  this.queueFilterLoad();
};

/**
 * Queue a resend of the bloom filter.
 */

Pool.prototype.queueFilterLoad = function queueFilterLoad() {
  var self = this;

  if (!this.options.spv)
    return;

  if (this.pendingFilter != null)
    return;

  this.pendingFilter = setTimeout(function() {
    self.pendingFilter = null;
    self.sendFilterLoad();
  }, 100);
};

/**
 * Resend the bloom filter to peers.
 */

Pool.prototype.sendFilterLoad = function sendFilterLoad() {
  var peer;

  if (!this.options.spv)
    return;

  assert(this.spvFilter);

  for (peer = this.peers.head(); peer; peer = peer.next)
    peer.sendFilterLoad(this.spvFilter);
};

/**
 * Add an address to the bloom filter (SPV-only).
 * @param {Address|Base58Address} address
 */

Pool.prototype.watchAddress = function watchAddress(address) {
  var hash = Address.getHash(address);
  assert(hash, 'Bad address.');
  this.watch(hash);
};

/**
 * Add an outpoint to the bloom filter (SPV-only).
 * @param {Outpoint} outpoint
 */

Pool.prototype.watchOutpoint = function watchOutpoint(outpoint) {
  this.watch(outpoint.toRaw());
};

/**
 * Send `getblocks` to peer after building
 * locator and resolving orphan root.
 * @method
 * @param {Peer} peer
 * @param {Hash} orphan - Orphan hash to resolve.
 * @returns {Promise}
 */

Pool.prototype.resolveOrphan = co(function* resolveOrphan(peer, orphan) {
  var locator = yield this.chain.getLocator();
  var root = this.chain.getOrphanRoot(orphan);

  assert(root);

  peer.sendGetBlocks(locator, root);
});

/**
 * Send `getheaders` to peer after building locator.
 * @method
 * @param {Peer} peer
 * @param {Hash} tip - Tip to build chain locator from.
 * @param {Hash?} stop
 * @returns {Promise}
 */

Pool.prototype.getHeaders = co(function* getHeaders(peer, tip, stop) {
  var locator = yield this.chain.getLocator(tip);
  peer.sendGetHeaders(locator, stop);
});

/**
 * Send `getblocks` to peer after building locator.
 * @method
 * @param {Peer} peer
 * @param {Hash} tip - Tip hash to build chain locator from.
 * @param {Hash?} stop
 * @returns {Promise}
 */

Pool.prototype.getBlocks = co(function* getBlocks(peer, tip, stop) {
  var locator = yield this.chain.getLocator(tip);
  peer.sendGetBlocks(locator, stop);
});

/**
 * Queue a `getdata` request to be sent.
 * @param {Peer} peer
 * @param {Hash[]} hashes
 */

Pool.prototype.getBlock = function getBlock(peer, hashes) {
  var now = util.ms();
  var items = [];
  var i, hash;

  if (!this.loaded)
    return;

  if (!peer.handshake)
    throw new Error('Peer handshake not complete (getdata).');

  if (peer.destroyed)
    throw new Error('Peer is destroyed (getdata).');

  for (i = 0; i < hashes.length; i++) {
    hash = hashes[i];

    if (this.blockMap.has(hash))
      continue;

    this.blockMap.insert(hash);
    peer.blockMap.set(hash, now);

    if (this.chain.synced)
      now += 100;

    items.push(hash);
  }

  if (items.length === 0)
    return;

  this.logger.debug(
    'Requesting %d/%d blocks from peer with getdata (%s).',
    items.length,
    this.blockMap.size,
    peer.hostname());

  peer.getBlock(items);
};

/**
 * Queue a `getdata` request to be sent.
 * @param {Peer} peer
 * @param {Hash[]} hashes
 */

Pool.prototype.getTX = function getTX(peer, hashes) {
  var now = util.ms();
  var items = [];
  var i, hash;

  if (!this.loaded)
    return;

  if (!peer.handshake)
    throw new Error('Peer handshake not complete (getdata).');

  if (peer.destroyed)
    throw new Error('Peer is destroyed (getdata).');

  for (i = 0; i < hashes.length; i++) {
    hash = hashes[i];

    if (this.txMap.has(hash))
      continue;

    this.txMap.insert(hash);
    peer.txMap.set(hash, now);

    now += 50;

    items.push(hash);
  }

  if (items.length === 0)
    return;

  this.logger.debug(
    'Requesting %d/%d txs from peer with getdata (%s).',
    items.length,
    this.txMap.size,
    peer.hostname());

  peer.getTX(items);
};

/**
 * Test whether the chain has or has seen an item.
 * @method
 * @param {Hash} hash
 * @returns {Promise} - Returns Boolean.
 */

Pool.prototype.hasBlock = co(function* hasBlock(hash) {
  // Check the lock.
  if (this.locker.has(hash))
    return true;

  // Check the chain.
  if (yield this.chain.has(hash))
    return true;

  return false;
});

/**
 * Test whether the mempool has or has seen an item.
 * @param {Hash} hash
 * @returns {Promise} - Returns Boolean.
 */

Pool.prototype.hasTX = function hasTX(hash) {
  // Check the lock queue.
  if (this.locker.has(hash))
    return true;

  if (!this.mempool) {
    // Check the TX filter if
    // we don't have a mempool.
    if (!this.txFilter.added(hash, 'hex'))
      return true;
  } else {
    // Check the mempool.
    if (this.mempool.has(hash))
      return true;

    // If we recently rejected this item. Ignore.
    if (this.mempool.hasReject(hash)) {
      this.logger.spam('Saw known reject of %s.', util.revHex(hash));
      return true;
    }
  }

  return false;
};

/**
 * Queue a `getdata` request to be sent.
 * Check tx existence before requesting.
 * @param {Peer} peer
 * @param {Hash[]} hashes
 */

Pool.prototype.ensureTX = function ensureTX(peer, hashes) {
  var items = [];
  var i, hash;

  for (i = 0; i < hashes.length; i++) {
    hash = hashes[i];

    if (this.hasTX(hash))
      continue;

    items.push(hash);
  }

  this.getTX(peer, items);
};

/**
 * Fulfill a requested tx.
 * @param {Peer} peer
 * @param {Hash} hash
 * @returns {Boolean}
 */

Pool.prototype.resolveTX = function resolveTX(peer, hash) {
  if (!peer.txMap.has(hash))
    return false;

  peer.txMap.remove(hash);

  assert(this.txMap.has(hash));
  this.txMap.remove(hash);

  return true;
};

/**
 * Fulfill a requested block.
 * @param {Peer} peer
 * @param {Hash} hash
 * @returns {Boolean}
 */

Pool.prototype.resolveBlock = function resolveBlock(peer, hash) {
  if (!peer.blockMap.has(hash))
    return false;

  peer.blockMap.remove(hash);

  assert(this.blockMap.has(hash));
  this.blockMap.remove(hash);

  return true;
};

/**
 * Fulfill a requested item.
 * @param {Peer} peer
 * @param {InvItem} item
 * @returns {Boolean}
 */

Pool.prototype.resolveItem = function resolveItem(peer, item) {
  if (item.isBlock())
    return this.resolveBlock(peer, item.hash);

  if (item.isTX())
    return this.resolveTX(peer, item.hash);

  return false;
};

/**
 * Broadcast a transaction or block.
 * @param {TX|Block} msg
 * @returns {Promise}
 */

Pool.prototype.broadcast = function broadcast(msg) {
  var hash = msg.hash('hex');
  var item = this.invMap.get(hash);

  if (item) {
    item.refresh();
    item.announce();
  } else {
    item = new BroadcastItem(this, msg);
    item.start();
    item.announce();
  }

  return new Promise(function(resolve, reject) {
    item.addJob(resolve, reject);
  });
};

/**
 * Announce a block to all peers.
 * @param {Block} tx
 */

Pool.prototype.announceBlock = function announceBlock(msg) {
  var peer;

  for (peer = this.peers.head(); peer; peer = peer.next)
    peer.announceBlock(msg);
};

/**
 * Announce a transaction to all peers.
 * @param {TX} tx
 */

Pool.prototype.announceTX = function announceTX(msg) {
  var peer;

  for (peer = this.peers.head(); peer; peer = peer.next)
    peer.announceTX(msg);
};

/**
 * Attempt to retrieve external IP from icanhazip.com.
 * @method
 * @returns {Promise}
 */

Pool.prototype.getIP = co(function* getIP() {
  var res, ip;

  if (request.unsupported) {
    try {
      return new Promise(function(resolve, reject) {
        var xhr = new XMLHttpRequest()
        xhr.onreadystatechange = function() {
          if(this.readyState == 4 && this.status == 200) {
            if(IP.isV4String(this.responseText.trim()))
              return resolve(this.responseText.trim())
          }
        }
        xhr.open("GET", "http://icanhazip.com", true)
        xhr.send()
      })
    } catch(e) {
      throw new Error('Could not find IP.');
    }
  } else {
    try {
      res = yield request({
        method: 'GET',
        uri: 'http://icanhazip.com',
        expect: 'txt',
        timeout: 3000
      });
    } catch (e) {
      return yield this.getIP2();
    }

<<<<<<< HEAD
    ip = res.body.trim();
=======
  try {
    res = yield request({
      method: 'GET',
      uri: 'http://icanhazip.com',
      expect: 'txt',
      timeout: 2000
    });
  } catch (e) {
    return yield this.getIP2();
  }
>>>>>>> 604362ef

    try {
      ip = IP.normalize(ip);
    } catch (e) {
      return yield this.getIP2();
    }

    return ip;
  }
});

/**
 * Attempt to retrieve external IP from dyndns.org.
 * @method
 * @returns {Promise}
 */

Pool.prototype.getIP2 = co(function* getIP2() {
  var res, match, ip;

  if (request.unsupported)
    throw new Error('Could not find IP.');

  res = yield request({
    method: 'GET',
    uri: 'http://checkip.dyndns.org',
    expect: 'html',
    timeout: 2000
  });
  console.log(res.body)

  match = /IP Address:\s*([0-9a-f.:]+)/i.exec(res.body);

  if (!match)
    throw new Error('Could not find IP.');

  ip = match[1];

  return IP.normalize(ip);
});

/**
 * PoolOptions
 * @alias module:net.PoolOptions
 * @constructor
 */

function PoolOptions(options) {
  if (!(this instanceof PoolOptions))
    return new PoolOptions(options);

  this.network = Network.primary;
  this.logger = null;
  this.chain = null;
  this.mempool = null;

  this.nonces = new NonceList();

  this.checkpoints = true;
  this.spv = false;
  this.bip37 = false;
  this.listen = false;
  this.compact = true;
  this.noRelay = false;
  this.host = '0.0.0.0';
  this.port = this.network.port;
  this.publicHost = '0.0.0.0';
  this.publicPort = this.network.port;
  this.maxOutbound = 8;
  this.maxInbound = 8;
  this.createSocket = this._createSocket.bind(this);
  this.createServer = tcp.createServer;
  this.resolve = this._resolve.bind(this);
  this.proxy = null;
  this.onion = false;
  this.upnp = false;
  this.selfish = false;
  this.version = common.PROTOCOL_VERSION;
  this.agent = common.USER_AGENT;
  this.bip151 = false;
  this.bip150 = false;
  this.authPeers = [];
  this.knownPeers = {};
  this.identityKey = ec.generatePrivateKey();
  this.banScore = common.BAN_SCORE;
  this.banTime = common.BAN_TIME;
  this.feeRate = -1;
  this.seeds = this.network.seeds;
  this.nodes = [];
  this.invTimeout = 60000;
  this.blockMode = 0;
  this.services = common.LOCAL_SERVICES;
  this.requiredServices = common.REQUIRED_SERVICES;

  this.fromOptions(options);
}

/**
 * Inject properties from object.
 * @private
 * @param {Object} options
 * @returns {PoolOptions}
 */

PoolOptions.prototype.fromOptions = function fromOptions(options) {
  var raw;

  assert(options, 'Pool requires options.');
  assert(options.chain && typeof options.chain === 'object',
    'Pool options require a blockchain.');

  this.chain = options.chain;
  this.network = options.chain.network;
  this.logger = options.chain.logger;

  this.port = this.network.port;
  this.seeds = this.network.seeds;
  this.port = this.network.port;
  this.publicPort = this.network.port;

  if (options.logger != null) {
    assert(typeof options.logger === 'object');
    this.logger = options.logger;
  }

  if (options.mempool != null) {
    assert(typeof options.mempool === 'object');
    this.mempool = options.mempool;
  }

  if (options.checkpoints != null) {
    assert(typeof options.checkpoints === 'boolean');
    assert(options.checkpoints === this.chain.options.checkpoints);
    this.checkpoints = options.checkpoints;
  } else {
    this.checkpoints = this.chain.options.checkpoints;
  }

  if (options.spv != null) {
    assert(typeof options.spv === 'boolean');
    assert(options.spv === this.chain.options.spv);
    this.spv = options.spv;
  } else {
    this.spv = this.chain.options.spv;
  }

  if (options.bip37 != null) {
    assert(typeof options.bip37 === 'boolean');
    this.bip37 = options.bip37;
  }

  if (options.listen != null) {
    assert(typeof options.listen === 'boolean');
    this.listen = options.listen;
  }

  if (options.compact != null) {
    assert(typeof options.compact === 'boolean');
    this.compact = options.compact;
  }

  if (options.noRelay != null) {
    assert(typeof options.noRelay === 'boolean');
    this.noRelay = options.noRelay;
  }

  if (options.host != null) {
    assert(typeof options.host === 'string');
    raw = IP.toBuffer(options.host);
    this.host = IP.toString(raw);
    if (IP.isRoutable(raw))
      this.publicHost = this.host;
  }

  if (options.port != null) {
    assert(typeof options.port === 'number');
    assert(options.port > 0 && options.port <= 0xffff);
    this.port = options.port;
    this.publicPort = options.port;
  }

  if (options.publicHost != null) {
    assert(typeof options.publicHost === 'string');
    this.publicHost = IP.normalize(options.publicHost);
  }

  if (options.publicPort != null) {
    assert(typeof options.publicPort === 'number');
    assert(options.publicPort > 0 && options.publicPort <= 0xffff);
    this.publicPort = options.publicPort;
  }

  if (options.maxOutbound != null) {
    assert(typeof options.maxOutbound === 'number');
    assert(options.maxOutbound > 0);
    this.maxOutbound = options.maxOutbound;
  }

  if (options.maxInbound != null) {
    assert(typeof options.maxInbound === 'number');
    this.maxInbound = options.maxInbound;
  }

  if (options.createSocket) {
    assert(typeof options.createSocket === 'function');
    this.createSocket = options.createSocket;
  }

  if (options.createServer) {
    assert(typeof options.createServer === 'function');
    this.createServer = options.createServer;
  }

  if (options.resolve) {
    assert(typeof options.resolve === 'function');
    this.resolve = options.resolve;
  }

  if (options.proxy) {
    assert(typeof options.proxy === 'string');
    this.proxy = options.proxy;
  }

  if (options.onion != null) {
    assert(typeof options.onion === 'boolean');
    this.onion = options.onion;
  }

  if (options.upnp != null) {
    assert(typeof options.upnp === 'boolean');
    this.upnp = options.upnp;
  }

  if (options.selfish) {
    assert(typeof options.selfish === 'boolean');
    this.selfish = options.selfish;
  }

  if (options.version) {
    assert(typeof options.version === 'number');
    this.version = options.version;
  }

  if (options.agent) {
    assert(typeof options.agent === 'string');
    assert(options.agent.length <= 255);
    this.agent = options.agent;
  }

  if (options.bip151 != null) {
    assert(typeof options.bip151 === 'boolean');
    this.bip151 = options.bip151;
  }

  if (options.bip150 != null) {
    assert(typeof options.bip150 === 'boolean');
    assert(this.bip151, 'Cannot enable bip150 without bip151.');

    if (options.knownPeers) {
      assert(typeof options.knownPeers === 'object');
      assert(!Array.isArray(options.knownPeers));
      this.knownPeers = options.knownPeers;
    }

    if (options.authPeers) {
      assert(Array.isArray(options.authPeers));
      this.authPeers = options.authPeers;
    }

    if (options.identityKey) {
      assert(Buffer.isBuffer(options.identityKey),
        'Identity key must be a buffer.');
      assert(ec.privateKeyVerify(options.identityKey),
        'Invalid identity key.');
      this.identityKey = options.identityKey;
    }
  }

  if (options.banScore != null) {
    assert(typeof this.options.banScore === 'number');
    this.banScore = this.options.banScore;
  }

  if (options.banTime != null) {
    assert(typeof this.options.banTime === 'number');
    this.banTime = this.options.banTime;
  }

  if (options.feeRate != null) {
    assert(typeof this.options.feeRate === 'number');
    this.feeRate = this.options.feeRate;
  }

  if (options.seeds) {
    assert(Array.isArray(options.seeds));
    this.seeds = options.seeds;
  }

  if (options.preferredSeed != null) {
    assert(typeof options.preferredSeed === 'string');
    this.preferredSeed = options.preferredSeed;
  }

  if (options.nodes) {
    assert(Array.isArray(options.nodes));
    this.nodes = options.nodes;
  }

  if (options.invTimeout != null) {
    assert(typeof options.invTimeout === 'number');
    this.invTimeout = options.invTimeout;
  }

  if (options.blockMode != null) {
    assert(typeof options.blockMode === 'number');
    this.blockMode = options.blockMode;
  }

  if (this.spv) {
    this.requiredServices |= common.services.BLOOM;
    this.services &= ~common.services.NETWORK;
    this.noRelay = true;
    this.checkpoints = true;
    this.compact = false;
    this.bip37 = false;
    this.listen = false;
  }

  if (this.selfish) {
    this.services &= ~common.services.NETWORK;
    this.bip37 = false;
  }

  if (this.bip37)
    this.services |= common.services.BLOOM;

  if (this.proxy)
    this.listen = false;

  if (options.services != null) {
    assert(util.isUInt32(options.services));
    this.services = options.services;
  }

  if (options.requiredServices != null) {
    assert(util.isUInt32(options.requiredServices));
    this.requiredServices = options.requiredServices;
  }

  return this;
};

/**
 * Instantiate options from object.
 * @param {Object} options
 * @returns {PoolOptions}
 */

PoolOptions.fromOptions = function fromOptions(options) {
  return new PoolOptions().fromOptions(options);
};

/**
 * Get the chain height.
 * @private
 * @returns {Number}
 */

PoolOptions.prototype.getHeight = function getHeight() {
  return this.chain.height;
};

/**
 * Test whether the chain is synced.
 * @private
 * @returns {Boolean}
 */

PoolOptions.prototype.isFull = function isFull() {
  return this.chain.synced;
};

/**
 * Get required services for outbound peers.
 * @private
 * @returns {Number}
 */

PoolOptions.prototype.getRequiredServices = function getRequiredServices() {
  var services = this.requiredServices;
  if (this.hasWitness())
    services |= common.services.WITNESS;
  return services;
};

/**
 * Whether segwit is enabled.
 * @private
 * @returns {Boolean}
 */

PoolOptions.prototype.hasWitness = function hasWitness() {
  return this.chain.state.hasWitness();
};

/**
 * Create a version packet nonce.
 * @private
 * @param {String} hostname
 * @returns {Buffer}
 */

PoolOptions.prototype.createNonce = function createNonce(hostname) {
  return this.nonces.alloc(hostname);
};

/**
 * Test whether version nonce is ours.
 * @private
 * @param {Buffer} nonce
 * @returns {Boolean}
 */

PoolOptions.prototype.hasNonce = function hasNonce(nonce) {
  return this.nonces.has(nonce);
};

/**
 * Get fee rate for txid.
 * @private
 * @param {Hash} hash
 * @returns {Rate}
 */

PoolOptions.prototype.getRate = function getRate(hash) {
  var entry;

  if (!this.mempool)
    return -1;

  entry = this.mempool.getEntry(hash);

  if (!entry)
    return -1;

  return entry.getRate();
};

/**
 * Default createSocket call.
 * @private
 * @param {Number} port
 * @param {String} host
 * @returns {net.Socket}
 */

PoolOptions.prototype._createSocket = function createSocket(port, host) {
  return tcp.createSocket(port, host, this.proxy);
};

/**
 * Default resolve call.
 * @private
 * @param {String} name
 * @returns {String[]}
 */

PoolOptions.prototype._resolve = function resolve(name) {
  if (this.onion)
    return dns.lookup(name, this.proxy);

  return dns.lookup(name);
};

/**
 * Peer List
 * @alias module:net.PeerList
 * @constructor
 * @param {Object} options
 */

function PeerList() {
  this.map = {};
  this.list = new List();
  this.load = null;
  this.inbound = 0;
  this.outbound = 0;
}

/**
 * Get the list head.
 * @returns {Peer}
 */

PeerList.prototype.head = function head() {
  return this.list.head;
};

/**
 * Get the list tail.
 * @returns {Peer}
 */

PeerList.prototype.tail = function tail() {
  return this.list.tail;
};

/**
 * Get list size.
 * @returns {Number}
 */

PeerList.prototype.size = function size() {
  return this.list.size;
};

/**
 * Add peer to list.
 * @param {Peer} peer
 */

PeerList.prototype.add = function add(peer) {
  assert(this.list.push(peer));

  assert(!this.map[peer.hostname()]);
  this.map[peer.hostname()] = peer;

  if (peer.outbound)
    this.outbound++;
  else
    this.inbound++;
};

/**
 * Remove peer from list.
 * @param {Peer} peer
 */

PeerList.prototype.remove = function remove(peer) {
  assert(this.list.remove(peer));

  assert(this.map[peer.hostname()]);
  delete this.map[peer.hostname()];

  if (peer === this.load) {
    assert(peer.loader);
    peer.loader = false;
    this.load = null;
  }

  if (peer.outbound)
    this.outbound--;
  else
    this.inbound--;
};

/**
 * Get peer by hostname.
 * @param {String} hostname
 * @returns {Peer}
 */

PeerList.prototype.get = function get(hostname) {
  return this.map[hostname];
};

/**
 * Test whether a peer exists.
 * @param {String} hostname
 * @returns {Boolean}
 */

PeerList.prototype.has = function has(hostname) {
  return this.map[hostname] != null;
};

/**
 * Destroy peer list (kills peers).
 */

PeerList.prototype.destroy = function destroy() {
  var peer, next;

  for (peer = this.list.head; peer; peer = next) {
    next = peer.next;
    peer.destroy();
  }
};

/**
 * Represents an item that is broadcasted via an inv/getdata cycle.
 * @alias module:net.BroadcastItem
 * @constructor
 * @private
 * @param {Pool} pool
 * @param {TX|Block} msg
 * @emits BroadcastItem#ack
 * @emits BroadcastItem#reject
 * @emits BroadcastItem#timeout
 */

function BroadcastItem(pool, msg) {
  var item;

  if (!(this instanceof BroadcastItem))
    return new BroadcastItem(pool, msg);

  assert(!msg.mutable, 'Cannot broadcast mutable item.');

  item = msg.toInv();

  this.pool = pool;
  this.hash = item.hash;
  this.type = item.type;
  this.msg = msg;
  this.jobs = [];
}

util.inherits(BroadcastItem, EventEmitter);

/**
 * Add a job to be executed on ack, timeout, or reject.
 * @returns {Promise}
 */

BroadcastItem.prototype.addJob = function addJob(resolve, reject) {
  this.jobs.push(co.job(resolve, reject));
};

/**
 * Start the broadcast.
 */

BroadcastItem.prototype.start = function start() {
  assert(!this.timeout, 'Already started.');
  assert(!this.pool.invMap.has(this.hash), 'Already started.');

  this.pool.invMap.set(this.hash, this);

  this.refresh();

  return this;
};

/**
 * Refresh the timeout on the broadcast.
 */

BroadcastItem.prototype.refresh = function refresh() {
  var self = this;

  if (this.timeout != null) {
    clearTimeout(this.timeout);
    this.timeout = null;
  }

  this.timeout = setTimeout(function() {
    self.emit('timeout');
    self.reject(new Error('Timed out.'));
  }, this.pool.options.invTimeout);
};

/**
 * Announce the item.
 */

BroadcastItem.prototype.announce = function announce() {
  switch (this.type) {
    case invTypes.TX:
      this.pool.announceTX(this.msg);
      break;
    case invTypes.BLOCK:
      this.pool.announceBlock(this.msg);
      break;
    default:
      assert(false, 'Bad type.');
      break;
  }
};

/**
 * Finish the broadcast.
 */

BroadcastItem.prototype.cleanup = function cleanup() {
  assert(this.timeout != null, 'Already finished.');
  assert(this.pool.invMap.has(this.hash), 'Already finished.');

  clearTimeout(this.timeout);
  this.timeout = null;

  this.pool.invMap.remove(this.hash);
};

/**
 * Finish the broadcast, return with an error.
 * @param {Error} err
 */

BroadcastItem.prototype.reject = function reject(err) {
  var i, job;

  this.cleanup();

  for (i = 0; i < this.jobs.length; i++) {
    job = this.jobs[i];
    job.reject(err);
  }

  this.jobs.length = 0;
};

/**
 * Finish the broadcast successfully.
 */

BroadcastItem.prototype.resolve = function resolve() {
  var i, job;

  this.cleanup();

  for (i = 0; i < this.jobs.length; i++) {
    job = this.jobs[i];
    job.resolve(false);
  }

  this.jobs.length = 0;
};

/**
 * Handle an ack from a peer.
 * @param {Peer} peer
 */

BroadcastItem.prototype.handleAck = function handleAck(peer) {
  var self = this;
  var i, job;

  setTimeout(function() {
    self.emit('ack', peer);

    for (i = 0; i < self.jobs.length; i++) {
      job = self.jobs[i];
      job.resolve(true);
    }

    self.jobs.length = 0;
  }, 1000);
};

/**
 * Handle a reject from a peer.
 * @param {Peer} peer
 */

BroadcastItem.prototype.handleReject = function handleReject(peer) {
  var i, job;

  this.emit('reject', peer);

  for (i = 0; i < this.jobs.length; i++) {
    job = this.jobs[i];
    job.resolve(false);
  }

  this.jobs.length = 0;
};

/**
 * Inspect the broadcast item.
 * @returns {String}
 */

BroadcastItem.prototype.inspect = function inspect() {
  return '<BroadcastItem:'
    + ' type=' + (this.type === invTypes.TX ? 'tx' : 'block')
    + ' hash=' + util.revHex(this.hash)
    + '>';
};

/**
 * NonceList
 * @constructor
 * @ignore
 */

function NonceList() {
  this.map = {};
  this.hosts = {};
}

NonceList.prototype.alloc = function alloc(hostname) {
  var nonce, key;

  for (;;) {
    nonce = util.nonce();
    key = nonce.toString('hex');
    if (!this.map[key]) {
      this.map[key] = hostname;
      assert(!this.hosts[hostname]);
      this.hosts[hostname] = key;
      break;
    }
  }

  return nonce;
};

NonceList.prototype.has = function has(nonce) {
  var key = nonce.toString('hex');
  return this.map[key] != null;
};

NonceList.prototype.remove = function remove(hostname) {
  var key = this.hosts[hostname];

  if (!key)
    return false;

  delete this.hosts[hostname];

  assert(this.map[key]);
  delete this.map[key];

  return true;
};

/**
 * HeaderEntry
 * @constructor
 * @ignore
 */

function HeaderEntry(hash, height) {
  this.hash = hash;
  this.height = height;
  this.prev = null;
  this.next = null;
}

/*
 * Expose
 */

module.exports = Pool;<|MERGE_RESOLUTION|>--- conflicted
+++ resolved
@@ -3794,20 +3794,7 @@
       return yield this.getIP2();
     }
 
-<<<<<<< HEAD
     ip = res.body.trim();
-=======
-  try {
-    res = yield request({
-      method: 'GET',
-      uri: 'http://icanhazip.com',
-      expect: 'txt',
-      timeout: 2000
-    });
-  } catch (e) {
-    return yield this.getIP2();
-  }
->>>>>>> 604362ef
 
     try {
       ip = IP.normalize(ip);
