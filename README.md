--- conflicted
+++ resolved
@@ -27,13 +27,7 @@
 $ bcoin
 ```
 
-<<<<<<< HEAD
-Note that the latest Bcoin has not been published to NPM yet, as it is still
-under fairly heavy development (which may involve changing serialization
-formats for the database).
-=======
 See the [Beginner's Guide][guide] for more in-depth installation instructions.
->>>>>>> 4d6b1e65
 
 ## Documentation
 
@@ -46,632 +40,6 @@
 Join us on freenode in the [#bcoin][irc] channel, or on the [bitcoin core
 slack][slack].
 
-<<<<<<< HEAD
-## Example Usage
-
-- [CLI Usage](#cli-usage)
-- [Creating a blockchain and mempool](#creating-a-blockchain-and-mempool)
-- [Connecting to the P2P network](#connecting-to-the-p2p-network)
-- [Doing an SPV sync](#doing-an-spv-sync)
-- [High-level usage with the Node object](#high-level-usage-with-the-node-object)
-- [Running the default full node](#running-the-default-full-node)
-- [Running a full node in the browser](#running-a-full-node-in-the-browser)
-
-### CLI Usage
-
-``` bash
-$ export BCOIN_API_KEY=your-api-key
-
-# View the genesis block
-$ bcoin cli block 0
-
-# View the mempool
-$ bcoin cli mempool
-
-# View primary wallet
-$ bcoin wallet get
-
-# View transaction history
-$ bcoin wallet history
-
-# Send a transaction
-$ bcoin wallet send [address] 0.01
-
-# View balance
-$ bcoin wallet balance
-
-# Derive new address
-$ bcoin wallet address
-
-# Create a new account
-$ bcoin wallet account create foo
-
-# Send from account
-$ bcoin wallet send [address] 0.01 --account=foo
-```
-
-#### RPC (bitcoind-like)
-
-``` bash
-$ bcoin rpc getblockchaininfo
-$ bcoin rpc getwalletinfo
-$ bcoin rpc getpeerinfo
-$ bcoin rpc getbalance
-$ bcoin rpc listtransactions
-$ bcoin rpc sendtoaddress [address] 0.01
-```
-
-### Creating a blockchain and mempool
-
-``` js
-var bcoin = require('bcoin');
-
-bcoin.set({
-  // Default network (so we can avoid passing
-  // the `network` option into every object below.
-  network: 'regtest',
-  // Enable the global worker pool
-  // for mining and transaction verification.
-  useWorkers: true
-});
-
-// Start up a blockchain, mempool, and miner using in-memory
-// databases (stored in a red-black tree instead of on-disk).
-var chain = new bcoin.chain({ db: 'memory' });
-var mempool = new bcoin.mempool({ chain: chain });
-var miner = new bcoin.miner({ chain: chain, mempool: mempool });
-
-// Open the miner (initialize the databases, etc).
-// Miner will implicitly call `open` on chain and mempool.
-miner.open().then(function() {
-  // Create a block "attempt".
-  return miner.createBlock();
-}).then(function(attempt) {
-  // Mine the block on the worker pool (use mine() for the master process)
-  return attempt.mineAsync();
-}).then(function(block) {
-  // Add the block to the chain
-  console.log('Adding %s to the blockchain.', block.rhash);
-  console.log(block);
-  return chain.add(block);
-}).then(function() {
-  console.log('Added block!');
-});
-```
-
-### Connecting to the P2P network
-
-``` js
-var bcoin = require('bcoin').set('main');
-
-// Create a blockchain and store it in leveldb.
-// `db` also accepts `rocksdb` and `lmdb`.
-var prefix = process.env.HOME + '/my-bcoin-environment';
-var chain = new bcoin.chain({ db: 'leveldb', location: prefix + '/chain' });
-
-var mempool = new bcoin.mempool({ chain: chain });
-
-// Create a network pool of peers with a limit of 8 peers.
-var pool = new bcoin.pool({ chain: chain, mempool: mempool, maxPeers: 8 });
-
-// Open the pool (implicitly opens mempool and chain).
-pool.open().then(function() {
-  // Connect, start retrieving and relaying txs
-  pool.connect();
-
-  // Start the blockchain sync.
-  pool.startSync();
-
-  // Watch the action
-  chain.on('block', function(block) {
-    console.log('Connected block to blockchain:');
-    console.log(block);
-  });
-
-  mempool.on('tx', function(tx) {
-    console.log('Added tx to mempool:');
-    console.log(tx);
-  });
-
-  pool.on('tx', function(tx) {
-    console.log('Saw transaction:');
-    console.log(tx.rhash);
-  });
-});
-
-// Start up a segnet4 sync in-memory
-// while we're at it (because we can).
-
-var tchain = new bcoin.chain({
-  network: 'segnet4',
-  db: 'memory'
-});
-
-var tmempool = new bcoin.mempool({
-  network: 'segnet4',
-  chain: tchain
-});
-
-var tpool = new bcoin.pool({
-  network: 'segnet4',
-  chain: tchain,
-  mempool: tmempool,
-  size: 8
-});
-
-tpool.open().then(function() {
-  // Connect, start retrieving and relaying txs
-  tpool.connect();
-
-  // Start the blockchain sync.
-  tpool.startSync();
-
-  tchain.on('block', function(block) {
-    console.log('Added segnet4 block:');
-    console.log(block);
-  });
-
-  tmempool.on('tx', function(tx) {
-    console.log('Added segnet4 tx to mempool:');
-    console.log(tx);
-  });
-
-  tpool.on('tx', function(tx) {
-    console.log('Saw segnet4 transaction:');
-    console.log(tx);
-  });
-});
-
-```
-
-### Doing an SPV sync
-
-``` js
-var bcoin = require('bcoin').set('testnet');
-
-// SPV chains only store the chain headers.
-var chain = new bcoin.chain({
-  db: 'leveldb',
-  location: process.env.HOME + '/spvchain',
-  spv: true
-});
-
-var pool = new bcoin.pool({
-  chain: chain,
-  spv: true,
-  maxPeers: 8
-});
-
-var walletdb = new bcoin.walletdb({ db: 'memory' });
-
-pool.open().then(function() {
-  return walletdb.open();
-}).then(function() {
-  return walletdb.create();
-}).then(function(wallet) {
-  console.log('Created wallet with address %s', wallet.getAddress('base58'));
-
-  // Add our address to the spv filter.
-  pool.watchAddress(wallet.getAddress());
-
-  // Connect, start retrieving and relaying txs
-  pool.connect();
-
-  // Start the blockchain sync.
-  pool.startSync();
-
-  pool.on('tx', function(tx) {
-    wallet.addTX(tx);
-  });
-
-  wallet.on('balance', function(balance) {
-    console.log('Balance updated.');
-    console.log(bcoin.amount.btc(balance.unconfirmed));
-  });
-});
-```
-
-### High-level usage with the Node object
-
-``` js
-var bcoin = require('bcoin').set('main');
-
-var node = bcoin.fullnode({
-  checkpoints: true,
-  // Primary wallet passphrase
-  passsphrase: 'node',
-  logLevel: 'info'
-});
-
-// We get a lot of errors sometimes,
-// usually from peers hanging up on us.
-// Just ignore them for now.
-node.on('error', function(err) {
-  ;
-});
-
-// Start the node
-node.open().then(function() {
-  // Create a new wallet (or get an existing one with the same ID)
-  var options = {
-    id: 'mywallet',
-    passphrase: 'foo',
-    witness: false,
-    type: 'pubkeyhash'
-  };
-
-  return node.walletdb.create(options);
-}).then(function(wallet) {
-  console.log('Created wallet with address: %s', wallet.getAddress('base58'));
-
-  // Start syncing the blockchain
-  node.startSync();
-
-  // Wait for balance and send it to a new address.
-  wallet.once('balance', function(balance) {
-    // Create a transaction, fill
-    // it with coins, and sign it.
-    var options = {
-      subtractFee: true,
-      outputs: [{
-        address: newReceiving,
-        value: balance.total
-      }]
-    };
-    wallet.createTX(options).then(function(tx) {
-      // Need to pass our passphrase back in to sign!
-      return wallet.sign(tx, 'foo');
-    }).then(function(tx) {
-      console.log('sending tx:');
-      console.log(tx);
-      return node.sendTX(tx);
-    }).then(function() {
-      console.log('tx sent!');
-    });
-  });
-});
-
-node.chain.on('block', function(block) {
-  ;
-});
-
-node.mempool.on('tx', function(tx) {
-  ;
-});
-
-node.chain.on('full', function() {
-  node.mempool.getHistory().then(console.log);
-});
-```
-
-### Running the default full node
-
-``` bash
-$ bcoin --use-workers --fast
-```
-
-`--fast` will enable checkpoints, coin cache, and getheaders.
-
-Your config file should reside in `~/.bcoin/bcoin.conf`. See `etc/sample.conf`
-for an example.
-
-### Running a full node in the browser
-
-``` bash
-$ cd ~/bcoin
-$ make # Browserify bcoin
-$ node browser/server.js 8080 # Start up a simple webserver and websocket->tcp bridge
-$ chromium http://localhost:8080
-```
-
-You should see something like this: http://i.imgur.com/0pWySyZ.png
-
-This is a simple proof-of-concept. It's not a pretty interface. I hope to see
-others doing something far more interesting. A browser extension may be better:
-the chrome extension API exposes raw TCP access.
-
-## TX creation
-
-Normal transactions in bcoin are immutable. The primary TX object contains a
-bunch of consensus and policy checking methods. A lot of it is for internal use
-and pretty boring for users of this library.
-
-Bcoin also offers a mutable transaction object (MTX). Mutable transactions
-inherit from the TX object, but can also be signed and modified.
-
-``` js
-var bcoin = require('bcoin');
-var assert = require('assert');
-
-// Create an HD master keypair with a mnemonic.
-var master = bcoin.hd.fromMnemonic();
-
-// Derive another private hd key (we don't want to use our master key!).
-var key = master.derive('m/44/0/0/0/0');
-
-// Create a "keyring" object. A keyring object is basically a key manager that
-// is also able to tell you info such as: your redeem script, your scripthash,
-// your program hash, your pubkey hash, your scripthash program hash, etc.
-// In this case, we'll make it simple and just add one key for a
-// pubkeyhash address. `getPublicKey` returns the non-hd public key.
-var keyring = new bcoin.keyring(key.privateKey);
-
-console.log(keyring.getAddress());
-
-// Create a fake coinbase for our funding.
-var cb = new bcoin.mtx();
-
-// Add a typical coinbase input
-cb.addInput({
-  prevout: new bcoin.outpoint(),
-  script: new bcoin.script(),
-  sequence: 0xffffffff
-});
-
-// Send 50,000 satoshis to ourself.
-cb.addOutput({
-  address: keyring.getAddress(),
-  value: 50000
-});
-
-// Create our redeeming transaction.
-var mtx = new bcoin.mtx();
-
-// Add output 0 from our coinbase as an input.
-mtx.addTX(cb, 0);
-
-// Send 10,000 satoshis to ourself,
-// creating a fee of 40,000 satoshis.
-mtx.addOutput({
-  address: keyring.getAddress(),
-  value: 10000
-});
-
-// Sign input 0: pass in our keyring.
-mtx.sign(keyring);
-
-// The transaction should now verify.
-assert(mtx.verify());
-assert(tx.getFee() === 40000);
-
-// Commit our transaction and make it immutable.
-// This turns it from an MTX into a TX object.
-var tx = mtx.toTX();
-
-// The transaction should still verify.
-// Regular transactions require a coin
-// viewpoint to be passed in.
-assert(tx.verify(mtx.view));
-assert(tx.getFee(mtx.view) === 40000);
-```
-
-### Coin Selection
-
-The above method works, but is pretty contrived. In reality, you probably
-wouldn't select inputs and calculate the fee by hand. You would want a
-change output added. Bcoin has a nice method of dealing with this.
-
-Let's try it more realistically:
-
-``` js
-var bcoin = require('bcoin');
-var assert = require('assert');
-
-var master = bcoin.hd.fromMnemonic();
-var key = master.derive('m/44/0/0/0/0');
-var keyring = new bcoin.keyring(key.privateKey);
-var cb = new bcoin.mtx();
-
-cb.addInput({
-  prevout: new bcoin.outpoint(),
-  script: new bcoin.script(),
-  sequence: 0xffffffff
-});
-
-// Send 50,000 satoshis to ourselves.
-cb.addOutput({
-  address: keyring.getAddress(),
-  value: 50000
-});
-
-// Our available coins.
-var coins = [];
-
-// Convert the coinbase output to a Coin
-// object and add it to our available coins.
-// In reality you might get these coins from a wallet.
-var coin = bcoin.coin.fromTX(cb, 0, -1);
-coins.push(coin);
-
-// Create our redeeming transaction.
-var mtx = new bcoin.mtx();
-
-// Send 10,000 satoshis to ourself.
-mtx.addOutput({
-  address: keyring.getAddress(),
-  value: 10000
-});
-
-// Now that we've created the output, we can do some coin selection (the output
-// must be added first so we know how much money is needed and also so we can
-// accurately estimate the size for fee calculation).
-
-// Select coins from our array and add inputs.
-// Calculate fee and add a change output.
-mtx.fund(coins, {
-  // Use a rate of 10,000 satoshis per kb.
-  // With the `fullnode` object, you can
-  // use the fee estimator for this instead
-  // of blindly guessing.
-  rate: 10000,
-  // Send the change back to ourselves.
-  changeAddress: keyring.getAddress()
-}).then(function() {
-  // Sign input 0
-  mtx.sign(keyring);
-
-  // The transaction should now verify.
-  assert(mtx.verify());
-
-  // Commit our transaction and make it immutable.
-  // This turns it from an MTX into a TX.
-  var tx = mtx.toTX();
-
-  // The transaction should still verify.
-  // Regular transactions require a coin
-  // viewpoint to be passed in.
-  assert(tx.verify(mtx.view));
-});
-```
-
-## Scripting
-
-Scripts are array-like objects with some helper functions.
-
-``` js
-var bcoin = require('bcoin');
-var assert = require('assert');
-var BN = bcoin.bn;
-var opcodes = bcoin.script.opcodes;
-
-var output = new bcoin.script();
-output.push(opcodes.OP_DROP);
-output.push(opcodes.OP_ADD);
-output.push(new BN(7));
-output.push(opcodes.OP_NUMEQUAL);
-// Compile the script to its binary representation
-// (you must do this if you change something!).
-output.compile();
-assert(output.getSmall(2) === 7); // compiled as OP_7
-
-var input = new bcoin.script();
-input.set(0, 'hello world'); // add some metadata
-input.push(new BN(2));
-input.push(new BN(5));
-input.push(input.shift());
-assert(input.getString(2) === 'hello world');
-input.compile();
-
-// A stack is another array-like object which contains
-// only Buffers (whereas scripts contain Opcode objects).
-var stack = new bcoin.stack();
-input.execute(stack);
-output.execute(stack);
-// Verify the script was successful in its execution:
-assert(stack.length === 1);
-assert(bcoin.script.bool(stack.pop()) === true);
-```
-
-Using a witness would be similar, but witnesses do not get executed, they
-simply _become_ the stack. The witness object itself is very similar to the
-Stack object (an array-like object containing Buffers).
-
-``` js
-var witness = new bcoin.witness();
-witness.push(new BN(2));
-witness.push(new BN(5));
-witness.push('hello world');
-
-var stack = witness.toStack();
-output.execute(stack);
-```
-
-## Wallet usage
-
-Bcoin maintains a wallet database which contains every wallet. Wallets are _not
-usable_ without also using a wallet database. For testing, the wallet database
-can be in-memory, but it must be there.
-
-Wallets in bcoin use bip44. They also originally supported bip45 for multisig,
-but support was removed to reduce code complexity, and also because bip45
-doesn't seem to add any benefit in practice.
-
-The wallet database can contain many different wallets, with many different
-accounts, with many different addresses for each account. Bcoin should
-theoretically be able to scale to hundreds of thousands of
-wallets/accounts/addresses.
-
-Each account can be of a different type. You could have a pubkeyhash account,
-as well as a multisig account, a witness pubkeyhash account, etc.
-
-Note that accounts should not be accessed directly from the public API. They do
-not have locks which can lead to race conditions during writes.
-
-TODO
-
-## HTTP API & Websocket Events
-
-TODO
-
-## Design
-
-Bcoin is thoroughly event driven. It has a fullnode object, but Bcoin was
-specifically designed so the mempool, blockchain, p2p pool, and wallet database
-could all be used separately. All the fullnode object does is tie these things
-together. It's essentially a huge proxying of events. The general communication
-between these things looks something like this:
-
-```
-pool -> block event -> chain
-pool -> tx event -> mempool
-chain -> block event -> mempool/miner
-chain -> tx event -> walletdb
-chain -> reorg event -> walletdb/mempool/miner
-mempool -> tx event -> walletdb/miner
-miner -> block event -> chain
-walletdb -> tx event -> websocket server
-websocket server -> tx event -> websocket client
-http client -> tx -> http server -> mempool
-```
-
-Not only does the loose coupling make testing easier, it ensures people can
-utilize bcoin for many use cases.
-
-### Performance
-
-Non-javscript people reading this may think using javascript isn't a wise
-descision.
-
-#### Javascript
-
-Javascript is inherently slow due to how dynamic it is, but modern JITs have
-solved this issue using very clever optimization and dynamic recompilation
-techniques. v8 in some cases can [rival the speed of C++][v8] if the code is
-well-written.
-
-#### Concurrency
-
-Bcoin runs in node.js, so the javascript code is limited to one thread. We
-solve this limitation by spinning up persistent worker processes for
-transaction verification (webworkers when in the browser). This ensures the
-blockchain and mempool do not block the master process very much. It also means
-transaction verification can be parallelized.
-
-Strangely enough, workers are faster in the browser than they are in node since
-you are allowed to share memory between threads using the transferrable api
-(Uint8Arrays can be "transferred" to another thread). In node, you have to pipe
-data to another process.
-
-But of course, there is a benefit to having a multi-process architecture: the
-worker processes can die on their own without disturbing the master process.
-
-Bcoin uses [secp256k1-node][secp256k1-node] for ecdsa verification, which is a
-node.js binding to Pieter Wuille's blazingly fast [libsecp256k1][libsecp256k1]
-library.
-
-In the browser, bcoin will use [elliptic][elliptic], the fastest javascript
-ecdsa implementation. It will obviously never beat C and hand-optimized
-assembly, but it's still usable.
-
-#### Benefits
-
-The real feature of javascript is that your code will run almost anywhere. With
-bcoin, we now have a full node that will run on almost any browser, on laptops,
-on servers, on smartphones, on most devices you can imagine, even by simply
-visiting a webpage.
-
-=======
->>>>>>> 4d6b1e65
 ## Disclaimer
 
 Bcoin does not guarantee you against theft or lost funds due to bugs, mishaps,
@@ -686,14 +54,8 @@
 
 ## License
 
-<<<<<<< HEAD
-Copyright (c) 2014-2015, Fedor Indutny (MIT License).
-
-Copyright (c) 2014-2017, Christopher Jeffrey (MIT License).
-=======
 - Copyright (c) 2014-2015, Fedor Indutny (MIT License).
 - Copyright (c) 2014-2017, Christopher Jeffrey (MIT License).
->>>>>>> 4d6b1e65
 
 See LICENSE for more info.
 
